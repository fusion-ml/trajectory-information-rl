import gym
from gym.envs.registration import register
from gym import Env, spaces
from copy import deepcopy
import numpy as np


class TrigWrapperEnv(Env):
    def __init__(self, base_name):
        self._wrapped_env = gym.make(base_name)
        self.action_space = self._wrapped_env.action_space
        wrapped_obs_space = self._wrapped_env.observation_space
        high = []
        low = []
        for i in range(wrapped_obs_space.high.size):
            if i in self._wrapped_env.periodic_dimensions:
                high += [1, 1]
                low += [-1, -1]
            else:
                high.append(wrapped_obs_space.high[i])
                low.append(wrapped_obs_space.low[i])

        self.prev_obs = None
        self.observation_space = spaces.Box(high=np.array(high), low=np.array(low))
        self.wrapped_periodic_dimensions = self._wrapped_env.periodic_dimensions
        self.periodic_dimensions = []

    def reset(self, obs=None):
        if obs is None:
            trig_obs = angle_to_trig(self._wrapped_env.reset(), trig_dims=self.wrapped_periodic_dimensions)
            self.prev_obs = trig_obs.copy()
            return trig_obs
        norm_obs = trig_to_angle(obs, trig_dims=self.wrapped_periodic_dimensions)
        self.prev_obs = obs.copy()
        return angle_to_trig(self._wrapped_env.reset(norm_obs), trig_dims=self.wrapped_periodic_dimensions)

    def step(self, action):
        obs, rew, done, info = self._wrapped_env.step(action)
        info['angle_obs'] = obs.copy()
        # need to handle delta_obs
        norm_obs = angle_to_trig(obs, trig_dims=self.wrapped_periodic_dimensions)
        if 'delta_obs' in info:
            info['delta_obs'] = norm_obs - self.prev_obs
        self.prev_obs = norm_obs
        return norm_obs, rew, done, info

    @property
    def horizon(self):
        return self._wrapped_env.horizon

    def terminate(self):
        if hasattr(self.wrapped_env, "terminate"):
            self.wrapped_env.terminate()


def get_theta(s, c):
    r_sq = s ** 2 + c ** 2
    r = np.sqrt(r_sq)
    abs_theta = np.arccos(c / r)
    return abs_theta * np.sign(s)


def trig_to_angle(obs, trig_dims):
    obs = obs.copy()
    for dim in trig_dims:
        s = obs[..., dim]
        c = obs[..., dim + 1]
        theta = get_theta(s, c)
        obs[..., dim] = theta
        obs = np.delete(obs, dim + 1, axis=-1)
    return obs


def angle_to_trig(obs, trig_dims):
    obs = obs.copy()
    for dim in reversed(trig_dims):
        theta = obs[..., dim]
        s = np.sin(theta)
        c = np.cos(theta)
        obs[..., dim] = s
        obs = np.insert(obs, dim + 1, c, axis=-1)
    return obs


def make_trig_reward_function(periodic_dimensions, reward_function):

    def trig_rew_fn(x, y):
        angle_x = trig_to_angle(x, periodic_dimensions)
        angle_y = trig_to_angle(y, periodic_dimensions)
        return reward_function(angle_x, angle_y)
    return trig_rew_fn


class NormalizedEnv(Env):
    def __init__(self, wrapped_env):
        '''
        Normalizes obs to be between -1 and 1
        doesn't touch actions
        '''
        self._wrapped_env = wrapped_env
        self.unnorm_action_space = self._wrapped_env.action_space
        self.unnorm_observation_space = self._wrapped_env.observation_space
        self.unnorm_obs_space_size = self.unnorm_observation_space.high - self.unnorm_observation_space.low
        self.unnorm_action_space_size = self.unnorm_action_space.high - self.unnorm_action_space.low
        self.action_space = spaces.Box(low=-np.ones_like(self.unnorm_action_space.low),
                                       high=np.ones_like(self.unnorm_action_space.high))
        self.observation_space = spaces.Box(low=-np.ones_like(self.unnorm_observation_space.low),
                                            high=np.ones_like(self.unnorm_observation_space.high))

    @property
    def wrapped_env(self):
        return self._wrapped_env

    def reset(self, obs=None):
        if obs is not None:
            unnorm_obs = self.unnormalize_obs(obs)
            unnorm_obs = self._wrapped_env.reset(obs=unnorm_obs)
        else:
            unnorm_obs = self._wrapped_env.reset()
        return self.normalize_obs(unnorm_obs)

    def step(self, action):
        unnorm_action = self.unnormalize_action(action)
        unnorm_obs, rew, done, info = self._wrapped_env.step(unnorm_action)
        if 'delta_obs' in info:
            unnorm_delta_obs = info['delta_obs']
            norm_delta_obs = unnorm_delta_obs / self.unnorm_obs_space_size * 2
            info['delta_obs'] = norm_delta_obs
        return self.normalize_obs(unnorm_obs), rew, done, info

    def render(self, *args, **kwargs):
        return self._wrapped_env.render(*args, **kwargs)

    @property
    def horizon(self):
        return self._wrapped_env.horizon

    def terminate(self):
        if hasattr(self.wrapped_env, "terminate"):
            self.wrapped_env.terminate()

    def __getattr__(self, attr):
        if attr == '_wrapped_env':
            raise AttributeError()
        return getattr(self._wrapped_env, attr)

    def __getstate__(self):
        """
        This is useful to override in case the wrapped env has some funky
        __getstate__ that doesn't play well with overriding __getattr__.

        The main problematic case is/was gym's EzPickle serialization scheme.
        :return:
        """
        return self.__dict__

    def __setstate__(self, state):
        self.__dict__.update(state)

    def __str__(self):
        return '{}({})'.format(type(self).__name__, self.wrapped_env)

    def normalize_obs(self, obs):
        if obs.ndim == 1:
            low = self.unnorm_observation_space.low
            size = self.unnorm_obs_space_size
        else:
            low = self.unnorm_observation_space.low[None, :]
            size = self.unnorm_obs_space_size[None, :]
        pos_obs = obs - low
        norm_obs = (pos_obs / size * 2) - 1
        return norm_obs

    def unnormalize_obs(self, obs):
        if obs.ndim == 1:
            low = self.unnorm_observation_space.low
            size = self.unnorm_obs_space_size
        else:
            low = self.unnorm_observation_space.low[None, :]
            size = self.unnorm_obs_space_size[None, :]
        obs01 = (obs + 1) / 2
        obs_ranged = obs01 * size
        unnorm_obs = obs_ranged + low
        return unnorm_obs

    def unnormalize_action(self, action):
        if action.ndim == 1:
            low = self.unnorm_action_space.low
            size = self.unnorm_action_space_size
        else:
            low = self.unnorm_action_space.low[None, :]
            size = self.unnorm_action_space_size[None, :]
        act01 = (action + 1) / 2
        act_ranged = act01 * size
        unnorm_act = act_ranged + low
        return unnorm_act


def make_normalized_reward_function(norm_env, reward_function):
    '''
    reward functions always take x, y as args
    x: [obs; action]
    y: [next_obs]
    this assumes obs and next_obs are normalized but the reward function handles them in unnormalized form
    '''
    obs_dim = norm_env.observation_space.low.size

    def norm_rew_fn(x, y):
        norm_obs = x[..., :obs_dim]
        action = x[..., obs_dim:]
        unnorm_action = norm_env.unnormalize_action(action)
        unnorm_obs = norm_env.unnormalize_obs(norm_obs)
        unnorm_x = np.concatenate([unnorm_obs, unnorm_action], axis=-1)
        unnorm_y = norm_env.unnormalize_obs(y)
        rewards = reward_function(unnorm_x, unnorm_y)
        return rewards
    return norm_rew_fn


def make_normalized_plot_fn(norm_env, plot_fn):
    obs_dim = norm_env.observation_space.low.size
    wrapped_env = norm_env.wrapped_env
    # Set domain
    low = np.concatenate([wrapped_env.observation_space.low, wrapped_env.action_space.low])
    high = np.concatenate([wrapped_env.observation_space.high, wrapped_env.action_space.high])
    unnorm_domain = [elt for elt in zip(low, high)]

    def norm_plot_fn(path, ax=None, domain=None, path_str="samp", env=None):
        path = deepcopy(path)
        x = np.array(path.x)
        norm_obs = x[..., :obs_dim]
        # action = x[..., obs_dim:]
        # unnorm_action = norm_env.unnormalize_action(action)
        unnorm_obs = norm_env.unnormalize_obs(norm_obs)
        unnorm_x = unnorm_obs
        path.x = list(unnorm_x)
        try:
            y = np.array(path.y)
            unnorm_y = norm_env.unnormalize_obs(y)
            path.y = list(unnorm_y)
        except AttributeError:
            pass
        return plot_fn(path, ax=ax, domain=unnorm_domain, path_str=path_str, env=env)
    return norm_plot_fn


def make_update_obs_fn(env, teleport=False):
    periods = []
    obs_dim = env.observation_space.low.size
    obs_range = env.observation_space.high - env.observation_space.low
    for i in range(obs_dim):
        if i in env.periodic_dimensions:
            periods.append(env.observation_space.high[i] - env.observation_space.low[i])
        else:
            periods.append(0)
    periods = np.array(periods)
    periodic = periods != 0

    def update_obs_fn(x, y):
        start_obs = x[..., :obs_dim]
        delta_obs = y[..., -obs_dim:]
        output = start_obs + delta_obs
        if not teleport:
            return output
        shifted_output = output - env.observation_space.low
        if x.ndim == 2:
            mask = np.tile(periodic, (x.shape[0], 1))
        else:
            mask = periodic
        np.remainder(shifted_output, obs_range, where=mask, out=shifted_output)
        modded_output = shifted_output
        wrapped_output = modded_output + env.observation_space.low
        return wrapped_output
    return update_obs_fn


def test_obs(wrapped_env, obs):
    unnorm_obs = wrapped_env.unnormalize_obs(obs)
    renorm_obs = wrapped_env.normalize_obs(unnorm_obs)
    assert np.allclose(obs, renorm_obs), f"Original obs {obs} not close to renormalized obs {renorm_obs}"


def test_rew_fn(gt_rew, norm_rew_fn, old_obs, action, obs):
    x = np.concatenate([old_obs, action])
    y = obs
    assert np.allclose(gt_rew, norm_rew_fn(x, y))


def test_update_function(start_obs, action, delta_obs, next_obs, update_fn):
    x = np.concatenate([start_obs, action], axis=-1)
    updated_next_obs = update_fn(x, delta_obs)
    assert np.allclose(next_obs, updated_next_obs), f"Next obs: {next_obs} and updated next obs: {updated_next_obs}"


def test_normalization():
    import sys
    sys.path.append('.')
    from pendulum import PendulumEnv, pendulum_reward
    sys.path.append('..')
    env = PendulumEnv()
    wrapped_env = NormalizedEnv(env)
    regular_update_fn = make_update_obs_fn(wrapped_env)
    wrapped_reward = make_normalized_reward_function(wrapped_env, pendulum_reward)
    teleport_update_fn = make_update_obs_fn(wrapped_env, teleport=True)
    obs = wrapped_env.reset()
    test_obs(wrapped_env, obs)
    done = False
    total_rew = 0
    observations = []
    next_observations = []
    rewards = []
    actions = []
    teleport_deltas = []
    for _ in range(wrapped_env.horizon):
        old_obs = obs
        observations.append(old_obs)
        action = wrapped_env.action_space.sample()
        actions.append(action)
        obs, rew, done, info = wrapped_env.step(action)
        next_observations.append(obs)
        total_rew += rew
        standard_delta_obs = obs - old_obs
        teleport_deltas.append(info['delta_obs'])
        test_update_function(old_obs, action, standard_delta_obs, obs, regular_update_fn)
        test_update_function(old_obs, action, info['delta_obs'], obs, teleport_update_fn)
        rewards.append(rew)
        test_obs(wrapped_env, obs)
        test_rew_fn(rew, wrapped_reward, old_obs, action, obs)
        if done:
            break
    observations = np.array(observations)
    actions = np.array(actions)
    rewards = np.array(rewards)
    next_observations = np.array(next_observations)
    teleport_deltas = np.array(teleport_deltas)
    x = np.concatenate([observations, actions], axis=1)
    teleport_next_obs = teleport_update_fn(x, teleport_deltas)
    assert np.allclose(teleport_next_obs, next_observations)
    test_rewards = wrapped_reward(x, next_observations)
    assert np.allclose(rewards, test_rewards), f"Rewards: {rewards} not equal to test rewards: {test_rewards}"
    print(f"passed!, rew={total_rew}")


<<<<<<< HEAD
def test_trig_wrapper():
    from pendulum import PendulumEnv, pendulum_reward
    register(
        id='bacpendulum-v0',
        entry_point=PendulumEnv,
        )
    env = TrigWrapperEnv('bacpendulum-v0')
    old_obs = env.reset()
    action = env.action_space.sample()
    obs, rew, done, info = env.step(action)
    angle_to_trig_obs = angle_to_trig(info['angle_obs'], env.periodic_dimensions)
    assert np.allclose(angle_to_trig_obs, obs), f"angle_to_trig obs: {angle_to_trig_obs}, obs: {obs}"
    trig_to_angle_obs = trig_to_angle(obs, env.periodic_dimensions)
    assert np.allclose(trig_to_angle_obs, info['angle_obs']), f"obs: {obs}, trig_to_angle_obs: {trig_to_angle_obs}, angle_obs: {info['angle_obs']}"
    env.reset()
    new_obs = env.reset(old_obs)
    assert np.allclose(new_obs, old_obs), f"new_obs: {new_obs}, old_obs: {old_obs}"
    half_trig_obs = old_obs.copy()
    half_trig_obs[0:2] /= 2
    scaled_obs = env.reset(half_trig_obs)
    assert np.allclose(old_obs, scaled_obs), f"half_trig_obs: {half_trig_obs}, old_obs: {old_obs}, scaled_obs: {scaled_obs}"
    trig_rew_fn = make_trig_reward_function(env.periodic_dimensions, pendulum_reward)
    xs = []
    ys = []
    rewards = []
    for _ in range(env.horizon):
        action = env.action_space.sample()
        obs, rew, done, info = env.step(action)
        angle_to_trig_obs = angle_to_trig(info['angle_obs'], env.periodic_dimensions)
        assert np.allclose(angle_to_trig_obs, obs), f"angle_to_trig obs: {angle_to_trig_obs}, obs: {obs}"
        trig_to_angle_obs = trig_to_angle(obs, env.periodic_dimensions)
        assert np.allclose(trig_to_angle_obs, info['angle_obs']), f"obs: {obs}, trig_to_angle_obs: {trig_to_angle_obs}, angle_obs: {info['angle_obs']}"
        x = np.concatenate([old_obs, action])
        xs.append(x)
        ys.append(obs)
        rew_hat = trig_rew_fn(x, obs)
        rewards.append(rew)
        assert np.allclose(rew_hat, rew)
        old_obs = obs

    xs = np.vstack(xs)
    ys = np.vstack(ys)
    rewards = np.array(rewards)
    rewards_hat = trig_rew_fn(xs, ys)
    assert np.allclose(rewards, rewards_hat)



=======
>>>>>>> 9c6d7a91
if __name__ == "__main__":
    # test_normalization()
    test_trig_wrapper()<|MERGE_RESOLUTION|>--- conflicted
+++ resolved
@@ -341,7 +341,6 @@
     print(f"passed!, rew={total_rew}")
 
 
-<<<<<<< HEAD
 def test_trig_wrapper():
     from pendulum import PendulumEnv, pendulum_reward
     register(
@@ -389,9 +388,6 @@
     assert np.allclose(rewards, rewards_hat)
 
 
-
-=======
->>>>>>> 9c6d7a91
 if __name__ == "__main__":
     # test_normalization()
     test_trig_wrapper()