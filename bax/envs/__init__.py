--- conflicted
+++ resolved
@@ -4,11 +4,6 @@
 from bax.envs.goddard import GoddardEnv, goddard_reward
 # from bax.util.envs.pets_cartpole import PETSCartpoleEnv, cartpole_reward
 from bax.envs.acrobot import AcrobotEnv, acrobot_reward
-<<<<<<< HEAD
-=======
-from bax.envs.swimmer import BACSwimmerEnv, swimmer_reward
-from bax.envs.reacher import BACReacherEnv, reacher_reward
->>>>>>> 6f279e66
 
 # register each environment we wanna use
 register(
@@ -49,17 +44,6 @@
     id='bacrobot-v0',
     entry_point=AcrobotEnv,
     )
-<<<<<<< HEAD
-=======
-register(
-    id='bacswimmer-v0',
-    entry_point=BACSwimmerEnv,
-    )
-register(
-    id='bacreacher-v0',
-    entry_point=BACReacherEnv,
-    )
->>>>>>> 6f279e66
 reward_functions = {
         'bacpendulum-v0': pendulum_reward,
         'bacpendulum-tight-v0': pendulum_reward,
@@ -69,20 +53,20 @@
         'pilcocartpole-v0': pilco_cartpole_reward,
         'pilcocartpole-trig-v0': pilco_cartpole_reward,
         'bacrobot-v0': acrobot_reward,
-<<<<<<< HEAD
         }
 # mujoco stuff
 try:
     from bax.envs.swimmer import BACSwimmerEnv, swimmer_reward
+    from bax.envs.reacher import BACReacherEnv, reacher_reward
     register(
         id='bacswimmer-v0',
         entry_point=BACSwimmerEnv,
         )
+    register(
+        id='bacreacher-v0',
+        entry_point=BACReacherEnv,
+        )
     reward_functions['bacswimmer-v0'] = swimmer_reward,
+    reward_functions['bacreacher-v0'] = reacher_reward,
 except:
-    pass
-=======
-        'bacswimmer-v0': swimmer_reward,
-        'bacreacher-v0': reacher_reward,
-        }
->>>>>>> 6f279e66
+    pass