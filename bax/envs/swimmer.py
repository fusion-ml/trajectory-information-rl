import numpy as np
from gym.envs.mujoco import mujoco_env
import os
from gym import utils, spaces


DEFAULT_CAMERA_CONFIG = {}


class BACSwimmerEnv(mujoco_env.MujocoEnv, utils.EzPickle):
    def __init__(
        self,
        forward_reward_weight=1.0,
        ctrl_cost_weight=1e-4,
        reset_noise_scale=0.1,
        exclude_current_positions_from_observation=False,
    ):
        utils.EzPickle.__init__(**locals())

        self._forward_reward_weight = forward_reward_weight
        self._ctrl_cost_weight = ctrl_cost_weight

        self._reset_noise_scale = reset_noise_scale

        self._exclude_current_positions_from_observation = (
            exclude_current_positions_from_observation
        )

        dir_path = os.path.dirname(os.path.realpath(__file__))
<<<<<<< HEAD
        self.t = 0
        self.horizon = 500
        self.periodic_dimensions = []
=======
        self.horizon = 1000
>>>>>>> 62d56e56
        mujoco_env.MujocoEnv.__init__(self, '%s/assets/swimmer.xml' % dir_path, 4)
        # TODO: set real obs spaces
        low = np.array([-0.2, -4, 0, -0.5, -1., -2, -3, -3, -5.])
        high = np.array([1.5, 0, 2, 2, 2, 3, 2, 6, 6])
        self.observation_space = spaces.Box(low=low, high=high)

    def control_cost(self, action):
        control_cost = self._ctrl_cost_weight * np.sum(np.square(action))
        return control_cost

    def step(self, action):
        xy_position_before = self.sim.data.qpos[0:2].copy()
        self.do_simulation(action, self.frame_skip)
        xy_position_after = self.sim.data.qpos[0:2].copy()

        xy_velocity = (xy_position_after - xy_position_before) / self.dt
        x_velocity, y_velocity = xy_velocity

        forward_reward = self._forward_reward_weight * x_velocity

        ctrl_cost = self.control_cost(action)

        observation = self._get_obs()
        reward = forward_reward - ctrl_cost
        done = False
        info = {
            "reward_fwd": forward_reward,
            "reward_ctrl": -ctrl_cost,
            "x_position": xy_position_after[0],
            "y_position": xy_position_after[1],
            "distance_from_origin": np.linalg.norm(xy_position_after, ord=2),
            "x_velocity": x_velocity,
            "y_velocity": y_velocity,
            "forward_reward": forward_reward,
        }

        return observation, reward, done, info

    def _get_obs(self):
        position = self.sim.data.qpos.flat.copy()
        velocity = self.sim.data.qvel.flat.copy()

        if self._exclude_current_positions_from_observation:
            position = position[2:]
        else:
            position = np.delete(position, 1)

        observation = np.concatenate([position, velocity]).ravel()
        return observation

    def reset(self, obs=None):
        old_obs = super().reset()
        if obs is None:
            return old_obs
        if self._exclude_current_positions_from_observation:
            position = np.zeros(2)
            full_obs = np.concatenate([position, obs])
        else:
            full_obs = np.insert(obs, 1, 0)
        qpos = full_obs[:len(self.init_qpos)]
        qvel = full_obs[len(self.init_qpos):]
        self.set_state(qpos, qvel)
        check_obs = self._get_obs()
        assert np.allclose(check_obs, obs), f"Obs: {obs} not equal to check_obs {check_obs}"
        return check_obs

    def reset_model(self):
        noise_low = -self._reset_noise_scale
        noise_high = self._reset_noise_scale

        qpos = self.init_qpos + self.np_random.uniform(
            low=noise_low, high=noise_high, size=self.model.nq
        )
        qvel = self.init_qvel + self.np_random.uniform(
            low=noise_low, high=noise_high, size=self.model.nv
        )

        self.set_state(qpos, qvel)

        observation = self._get_obs()
        return observation

    def viewer_setup(self):
        for key, value in DEFAULT_CAMERA_CONFIG.items():
            if isinstance(value, np.ndarray):
                getattr(self.viewer.cam, key)[:] = value
            else:
                setattr(self.viewer.cam, key, value)


def swimmer_reward(x, next_obs):
    dt = 0.04
    forward_reward_weight = 1.0
    action_dim = 2
    control_cost_weight = 1e-4
    pos_before = x[..., 0]
    pos_after = next_obs[..., 0]
    x_velocity = (pos_after - pos_before) / dt

    forward_reward = forward_reward_weight * x_velocity

    action = x[..., -action_dim:]
    control_cost = np.sum(np.square(action), axis=-1) * control_cost_weight
    return forward_reward - control_cost


if __name__ == "__main__":
    env = BACSwimmerEnv()
    print(f"{env.dt=}")
    og_obs = env.reset()
    obs = og_obs
    done = False
    for _ in range(env.horizon):
        action = env.action_space.sample()
        next_obs, rew, done, info = env.step(action)
        x = np.concatenate([obs, action])
        other_rew = swimmer_reward(x, next_obs)
        assert np.allclose(rew, other_rew)
        obs = next_obs
        new_obs = env.reset(obs)
        assert np.allclose(new_obs, obs)
    # test reset to point
    env.reset(og_obs)<|MERGE_RESOLUTION|>--- conflicted
+++ resolved
@@ -27,13 +27,9 @@
         )
 
         dir_path = os.path.dirname(os.path.realpath(__file__))
-<<<<<<< HEAD
         self.t = 0
         self.horizon = 500
         self.periodic_dimensions = []
-=======
-        self.horizon = 1000
->>>>>>> 62d56e56
         mujoco_env.MujocoEnv.__init__(self, '%s/assets/swimmer.xml' % dir_path, 4)
         # TODO: set real obs spaces
         low = np.array([-0.2, -4, 0, -0.5, -1., -2, -3, -3, -5.])
