--- conflicted
+++ resolved
@@ -199,11 +199,7 @@
     """
     data = dict_to_namespace(data)
 
-<<<<<<< HEAD
-    # Fit params with StanGp on data
-=======
     # Fit params with GPflow on data
->>>>>>> 407dcf82
     model_params = dict(print_fit_hypers=print_fit_hypers, opt_max_iter=opt_max_iter)
     model = GpflowGp(params=model_params, data=data)
     model.fit_hypers()
