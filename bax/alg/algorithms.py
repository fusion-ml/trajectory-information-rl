"""
Algorithms for BAX.
"""

from argparse import Namespace
import copy
import numpy as np
from abc import ABC, abstractmethod

from ..util.base import Base
from ..util.misc_util import dict_to_namespace
from ..util.domain_util import unif_random_sample_domain
from ..util.graph import jaccard_similarity


class Algorithm(ABC, Base):
    """Base class for a BAX Algorithm"""

    def set_params(self, params):
        """Set self.params, the parameters for the algorithm."""
        super().set_params(params)
        params = dict_to_namespace(params)
        self.params.name = getattr(params, "name", "Algorithm")

    def initialize(self):
        """Initialize algorithm, reset execution path."""
        self.exe_path = Namespace(x=[], y=[])

    def get_next_x(self):
        """
        Given the current execution path, return the next x in the execution path. If
        the algorithm is complete, return None.
        """
        # Default behavior: return a uniform random value 10 times
        next_x = np.random.uniform() if len(self.exe_path.x) < 10 else None
        return next_x

    def take_step(self, f):
        """Take one step of the algorithm."""
        x = self.get_next_x()
        if x is not None:
            y = f(x)
            self.exe_path.x.append(x)
            self.exe_path.y.append(y)

        return x

    def run_algorithm_on_f(self, f):
        """
        Run the algorithm by sequentially querying function f. Return the execution path
        and output.
        """
        self.initialize()

        # Step through algorithm
        x = self.take_step(f)
        while x is not None:
            x = self.take_step(f)

        # Return execution path and output
        return self.exe_path, self.get_output()

    def get_exe_path_crop(self):
        """
        Return the minimal execution path for output, i.e. cropped execution path,
        specific to this algorithm.
        """
        # As default, return untouched execution path
        return self.exe_path

    def get_copy(self):
        """Return a copy of this algorithm."""
        return copy.deepcopy(self)

    @abstractmethod
    def get_output(self):
        """Return output based on self.exe_path."""
        pass

    def get_output_dist_fn(self):
        """Return distance function for pairs of outputs."""

        # Default dist_fn casts outputs to arrays and returns Euclidean distance
        def dist_fn(a, b):
            a_arr = np.array(a)
            b_arr = np.array(b)
            return np.linalg.norm(a_arr - b_arr)

        return dist_fn


class FixedPathAlgorithm(Algorithm):
    """
    Algorithm with a fixed execution path input sequence, specified by x_path parameter.
    """

    def set_params(self, params):
        """Set self.params, the parameters for the algorithm."""
        super().set_params(params)
        params = dict_to_namespace(params)

        self.params.name = getattr(params, "name", "FixedPathAlgorithm")
        self.params.x_path = getattr(params, "x_path", [])

    def get_next_x(self):
        """
        Given the current execution path, return the next x in the execution path. If
        the algorithm is complete, return None.
        """
        len_path = len(self.exe_path.x)
        x_path = self.params.x_path
        next_x = x_path[len_path] if len_path < len(x_path) else None
        return next_x

    def get_output(self):
        """Return output based on self.exe_path."""
        # Default behavior: return execution path
        return self.exe_path

    def set_print_params(self):
        """Set self.print_params."""
        super().set_print_params()
        delattr(self.print_params, "x_path")


class LinearScan(FixedPathAlgorithm):
    """
    Algorithm that scans over a grid on a one dimensional domain, and as output returns
    function values at each point on grid.
    """

    def set_params(self, params):
        """Set self.params, the parameters for the algorithm."""
        super().set_params(params)
        params = dict_to_namespace(params)

        self.params.name = getattr(params, "name", "LinearScan")

    def get_output(self):
        """Return algorithm output given the execution path."""
        return self.exe_path.y


class LinearScanRandGap(LinearScan):
    """
    Algorithm that scans over a grid (with randomly drawn gap size between gridpoints)
    on a one dimensional domain, and as output returns function values at each point on
    grid.
    """

    def set_params(self, params):
        """Set self.params, the parameters for the algorithm."""
        super().set_params(params)
        params = dict_to_namespace(params)

        self.params.name = getattr(params, "name", "LinearScanRandGap")
        self.params.x_path_orig = copy.deepcopy(self.params.x_path)

    def run_algorithm_on_f(self, f):
        """
        Run the algorithm by sequentially querying function f. Return the execution path
        and output.
        """
        x_path = copy.deepcopy(self.params.x_path_orig)
        n_grid = len(x_path)
        rand_factor = 0.2
        min_gap = np.ceil((1 - rand_factor) * n_grid)
        max_gap = np.ceil((1 + rand_factor) * n_grid)
        new_n_grid = np.random.randint(min_gap, max_gap)
        min_x_path = np.min(x_path)
        max_x_path = np.max(x_path)
        new_x_path = [[x] for x in np.linspace(min_x_path, max_x_path, new_n_grid)]
        self.params.x_path = new_x_path

        return super().run_algorithm_on_f(f)

    def set_print_params(self):
        """Set self.print_params."""
        super().set_print_params()
        delattr(self.print_params, "x_path_orig")


class AverageOutputs(FixedPathAlgorithm):
    """
    Algorithm that computes the average of function outputs for a set of input points.
    """

    def set_params(self, params):
        """Set self.params, the parameters for the algorithm."""
        super().set_params(params)
        params = dict_to_namespace(params)

        self.params.name = getattr(params, "name", "AverageOutputs")

    def get_output(self):
        """Return output based on self.exe_path."""
        return np.mean(self.exe_path.y)


class SortOutputs(FixedPathAlgorithm):
    """
    Algorithm that sorts function outputs for a set of input points.
    """

    def set_params(self, params):
        """Set self.params, the parameters for the algorithm."""
        super().set_params(params)
        params = dict_to_namespace(params)

        self.params.name = getattr(params, "name", "SortOutputs")

    def get_output(self):
        """Return output based on self.exe_path."""
        return np.argsort(self.exe_path.y)


class OptRightScan(Algorithm):
    """
    A simple minimization algorithm that, starting from some initial point, optimizes by
    scanning to the right until function starts to increase.
    """

    def set_params(self, params):
        """Set self.params, the parameters for the algorithm."""
        super().set_params(params)
        params = dict_to_namespace(params)

        self.params.name = getattr(params, "name", "OptRightScan")
        self.params.init_x = getattr(params, "init_x", [4.0])
        self.params.x_grid_gap = getattr(params, "x_grid_gap", 0.1)
        self.params.conv_thresh = getattr(params, "conv_thresh", 0.2)
        self.params.max_iter = getattr(params, "max_iter", 100)
        self.params.crop_str = getattr(params, "crop_str", "min")

    def get_next_x(self):
        """
        Given the current execution path, return the next x in the execution path. If
        the algorithm is complete, return None.
        """
        len_path = len(self.exe_path.x)
        if len_path == 0:
            next_x = self.params.init_x
        else:
            next_x = [self.exe_path.x[-1][0] + self.params.x_grid_gap]

        if len_path >= 2:
            conv_max_val = np.min(self.exe_path.y[:-1]) + self.params.conv_thresh
            if self.exe_path.y[-1] > conv_max_val:
                next_x = None

        # Algorithm also has max number of steps
        if len_path > self.params.max_iter:
            next_x = None

        return next_x

    def get_exe_path_crop(self):
        """
        Return the minimal execution path for output, i.e. cropped execution path,
        specific to this algorithm.
        """
        exe_path_crop = Namespace(x=[], y=[])
        min_idx = np.argmin(self.exe_path.y)

        if self.params.crop_str == "min":
            exe_path_crop.x.append(self.exe_path.x[min_idx])
            exe_path_crop.y.append(self.exe_path.y[min_idx])
        elif self.params.crop_str == "minplus":
            exe_path_crop.x.extend(self.exe_path.x[min_idx:])
            exe_path_crop.y.extend(self.exe_path.y[min_idx:])
        else:
            exe_path_crop = self.exe_path

        return exe_path_crop

    def get_output(self):
        """Return output based on self.exe_path."""
        min_idx = np.argmin(self.exe_path.y)
        min_pair = [self.exe_path.x[min_idx], self.exe_path.y[min_idx]]
        return min_pair

    def get_output_dist_fn(self):
        """Return distance function for pairs of outputs."""

        def dist_fn(a, b):
            a = np.array(a[0] + [a[1]])
            b = np.array(b[0] + [b[1]])
            return np.linalg.norm(a - b)

        return dist_fn


class GlobalOptValGrid(FixedPathAlgorithm):
    """
    Algorithm that scans over a grid of points, and as output returns the minimum
    function value over the grid.
    """

    def set_params(self, params):
        """Set self.params, the parameters for the algorithm."""
        super().set_params(params)
        params = dict_to_namespace(params)

        self.params.name = getattr(params, "name", "GlobalOptGrid")
        self.params.opt_mode = getattr(params, "opt_mode", "min")

    def get_exe_path_opt_idx(self):
        """Return the index of the optimal point in execution path."""
        if self.params.opt_mode == "min":
            opt_idx = np.argmin(self.exe_path.y)
        elif self.params.opt_mode == "max":
            opt_idx = np.argmax(self.exe_path.y)

        return opt_idx

    def get_exe_path_crop(self):
        """
        Return the minimal execution path for output, i.e. cropped execution path,
        specific to this algorithm.
        """
        opt_idx = self.get_exe_path_opt_idx()

        exe_path_crop = Namespace(x=[], y=[])
        exe_path_crop.x.append(self.exe_path.x[opt_idx])
        exe_path_crop.y.append(self.exe_path.y[opt_idx])

        return exe_path_crop
        #return self.exe_path

    def get_output(self):
        """Return output based on self.exe_path."""
        opt_idx = self.get_exe_path_opt_idx()
        opt_val = self.exe_path.y[opt_idx]

        return opt_val


class GlobalOptGrid(GlobalOptValGrid):
    """
    Algorithm that scans over a grid of points, and as output returns the minimum
    function input over the grid.
    """

    def get_output(self):
        """Return output based on self.exe_path."""
        if self.params.opt_mode == "min":
            opt_idx = np.argmin(self.exe_path.y)
        elif self.params.opt_mode == "max":
            opt_idx = np.argmax(self.exe_path.y)

        # Set opt_pair as [list, float]
        opt_pair = [self.exe_path.x[opt_idx], self.exe_path.y[opt_idx]]

        return opt_pair

    def get_output_dist_fn(self):
        """Return distance function for pairs of outputs."""

        def dist_fn(a, b):
            a = np.array(a[0] + [a[1]])
            b = np.array(b[0] + [b[1]])
            return np.linalg.norm(a - b)

        return dist_fn


class GlobalOptUnifRandVal(Algorithm):
    """
    Algorithm that performs global optimization over a domain via uniform random
    sampling and returns value of best input.
    """

    def set_params(self, params):
        """Set self.params, the parameters for the algorithm."""
        super().set_params(params)
        params = dict_to_namespace(params)

        self.params.name = getattr(params, "name", "GlobalOptUnifRandVal")
        self.params.opt_mode = getattr(params, "opt_mode", "min")
        self.params.domain = getattr(params, "domain", [[0, 10]])
        self.params.n_samp = getattr(params, "n_samp", 100)

    def get_next_x(self):
        """
        Given the current execution path, return the next x in the execution path. If
        the algorithm is complete, return None.
        """
        if len(self.exe_path.x) < self.params.n_samp:
            # Return a random sample in domain
            next_x = unif_random_sample_domain(self.params.domain)[0]
        else:
            next_x = None

        return next_x

    def get_opt_idx(self):
        """Return index of optimal point in self.exe_path."""
        if self.params.opt_mode == "min":
            opt_idx = np.argmin(self.exe_path.y)
        elif self.params.opt_mode == "max":
            opt_idx = np.argmax(self.exe_path.y)

        return opt_idx

    def get_output(self):
        """Return output based on self.exe_path."""
        opt_idx = self.get_opt_idx()
        return self.exe_path.y[opt_idx]


class GlobalOptUnifRand(GlobalOptUnifRandVal):
    """
    Algorithm that performs global optimization over a domain via uniform random
    sampling and returns best input.
    """

    def set_params(self, params):
        """Set self.params, the parameters for the algorithm."""
        super().set_params(params)
        params = dict_to_namespace(params)
        self.params.name = getattr(params, "name", "GlobalOptUnifRand")

    def get_output(self):
        """Return output based on self.exe_path."""
        opt_idx = self.get_opt_idx()
        return self.exe_path.x[opt_idx]


class TopK(FixedPathAlgorithm):
    """
    Algorithm that scans over a set of points, and as output returns the K points with
    highest value.
    """

    def set_params(self, params):
        """Set self.params, the parameters for the algorithm."""
        super().set_params(params)
        params = dict_to_namespace(params)

        self.params.name = getattr(params, "name", "TopK")
        self.params.opt_mode = getattr(params, "opt_mode", "max")
        self.params.k = getattr(params, "k", 3)
        self.params.dist_str = getattr(params, "dist_str", "norm")

    def get_exe_path_topk_idx(self):
        """Return the index of the optimal point in execution path."""
        if self.params.opt_mode == "min":
            topk_idx = np.argsort(self.exe_path.y)[:self.params.k]
        elif self.params.opt_mode == "max":
            rev_exe_path_y = -np.array(self.exe_path.y)
            topk_idx = np.argsort(rev_exe_path_y)[:self.params.k]

        return topk_idx

    def get_exe_path_crop(self):
        """
        Return the minimal execution path for output, i.e. cropped execution path,
        specific to this algorithm.
        """
        topk_idx = self.get_exe_path_topk_idx()

        exe_path_crop = Namespace()
        exe_path_crop.x = [self.exe_path.x[idx] for idx in topk_idx]
        exe_path_crop.y = [self.exe_path.y[idx] for idx in topk_idx]

        return exe_path_crop

    def get_output(self):
        """Return output based on self.exe_path."""
        topk_idx = self.get_exe_path_topk_idx()

        out_ns = Namespace()
        out_ns.x = [self.exe_path.x[idx] for idx in topk_idx]
        out_ns.y = [self.exe_path.y[idx] for idx in topk_idx]

        return out_ns

    def get_output_dist_fn(self):
        """Return distance function for pairs of outputs."""
        if self.params.dist_str == "norm":
            dist_fn = self.output_dist_fn_norm
        elif self.params.dist_str == "jaccard":
            dist_fn = self.output_dist_fn_jaccard

        return dist_fn

    def output_dist_fn_norm(self, a, b):
        """Output dist_fn based on concatenated vector norm."""
        a_list = []
        list(map(a_list.extend, a.x))
        a_list.extend(a.y)
        a_arr = np.array(a_list)

        b_list = []
        list(map(b_list.extend, b.x))
        b_list.extend(b.y)
        b_arr = np.array(b_list)

        return np.linalg.norm(a_arr - b_arr)

    def output_dist_fn_jaccard(self, a, b):
        """Output dist_fn based on Jaccard similarity."""
        a_x_tup = [tuple(x) for x in a.x]
        b_x_tup = [tuple(x) for x in b.x]
        jac_sim = jaccard_similarity(a_x_tup, b_x_tup)
        dist = 1 - jac_sim
        return dist


class Noop(Algorithm):
    """"Dummy noop algorithm for debugging parallel code."""

    def set_params(self, params):
        """Set self.params, the parameters for the algorithm."""
        super().set_params(params)
        params = dict_to_namespace(params)
        self.params.name = getattr(params, "name", "Noop")

    def run_algorithm_on_f(self, f):
        """
        Run the dummy noop algorithm. Note that we must reseed each time or else child
        process will have the same state as parent, resulting in the same randomness.
        """
        np.random.seed()
        self.initialize()

        output = 0
        wait_time = random.randint(1, 5)
        rand = np.random.rand(1)
        print(f"Got {rand}. Going to wait for {wait_time} seconds")
        time.sleep(wait_time)
        print(f"Finished waiting for {wait_time} seconds")

        return self.exe_path, output

    def get_output(self):
        """Return output based on self.exe_path."""
        raise RuntimeError("Can't return output from execution path for Noop")


class AlgorithmSet:
    """Wrapper that duplicates and manages a set of Algorithms."""

    def __init__(self, algo):
        """Set self.algo as an Algorithm."""
        self.algo = algo

    def run_algorithm_on_f_list(self, f_list, n_f):
        """
        Run the algorithm by sequentially querying f_list, which calls a list of n_f
        functions given an x_list of n_f inputs. Return the lists of execution paths and
        outputs.
        """
<<<<<<< HEAD
        self.algo.initialize()
        algo_list = [self.algo.get_copy() for _ in range(n_f)]

        '''
        Viraj note: we want to initialize before copying so they have the same state at start time
                    this is useful for selecting a random start state and having it be the same across many parallel execution paths
        # Initialize each algo in list
        for algo in algo_list:
            algo.initialize()
        '''
=======
        # Set self.algo_list
        self.set_algo_list(n_f)
>>>>>>> 2a3a878c

        # Step through algorithms
        x_list = [algo.get_next_x() for algo in self.algo_list]
        while any(x is not None for x in x_list):
            y_list = f_list(x_list)
            x_list_new = []
            for algo, x, y in zip(self.algo_list, x_list, y_list):
                if x is not None:
                    algo.exe_path.x.append(x)
                    algo.exe_path.y.append(y)
                    x_next = algo.get_next_x()
                else:
                    x_next = None
                x_list_new.append(x_next)
            x_list = x_list_new

        # Return lists of exe_paths and outputs for each algo in self.algo_list
        return self.get_exe_path_and_output_lists()

    def set_algo_list(self, n_f):
        """Set self.algo_list of n_f Algorithm copies, and initialize each."""
        self.algo_list = [self.algo.get_copy() for _ in range(n_f)]

        # Initialize each algo in list
        for algo in self.algo_list:
            algo.initialize()

    def get_exe_path_and_output_lists(self):
        """
        Return list of exe_paths and list of outputs for each algo in self.algo_list.
        """
        exe_path_list = [algo.exe_path for algo in self.algo_list]
        output_list = [algo.get_output() for algo in self.algo_list]
        return exe_path_list, output_list

    def get_exe_path_list_crop(self):
        """Return get_exe_path_crop for each algo in self.algo_list."""
        exe_path_list_crop = []
        for algo in self.algo_list:
            exe_path_crop = algo.get_exe_path_crop()
            exe_path_list_crop.append(exe_path_crop)

        return exe_path_list_crop

    def crop_exe_path_old(self, exe_path):
        """Return execution path without any Nones at end."""
        try:
            final_idx = next(i for i, x in enumerate(exe_path.x) if x==None)
        except StopIteration:
            final_idx = len(exe_path.x)

        del exe_path.x[final_idx:]
        del exe_path.y[final_idx:]
        return exe_path


class BatchAlgorithm(Algorithm):
    """Base class for an algorithm that can take batches of steps in parallel."""

    def set_params(self, params):
        """Set self.params, the parameters for the algorithm."""
        super().set_params(params)
        params = dict_to_namespace(params)
        self.params.name = getattr(params, "name", "BatchAlgorithm")
        self.params.is_batch = getattr(params, "is_batch", True)

    def run_algorithm_on_f(self, f_batch):
        """
        Run the algorithm by querying function f_batch, taking a batch of steps at a
        time. Input f_batch is a function that accepts a list of inputs and returns a
        list of outputs. Return the execution path and output.
        """
        self.initialize()

        # Step through algorithm
        x_batch = self.take_batch_of_steps(f_batch)
        while len(x_batch) > 0:
            x_batch = self.take_batch_of_steps(f_batch)

        # Return execution path and output
        return self.exe_path, self.get_output()

    def take_batch_of_steps(self, f_batch):
        """
        Take a batch of steps of the algorithm, where we assume that all steps in the
        batch can be taken in parallel.
        """
        x_batch = self.get_next_x_batch()

        if len(x_batch) > 0:
            y_batch = f_batch(x_batch)
            self.exe_path.x.extend(x_batch)
            self.exe_path.y.extend(y_batch)

        return x_batch

    def get_next_x_batch(self):
        """
        Given the current execution path, return the next x_batch (list of inputs) in
        the execution path. If the algorithm is complete, return empty list.
        """

        # Default behavior: return a list of uniform random values, 10 times
        batch_size = 3
        if len(self.exe_path.x) < 10 * batch_size:
            next_x_batch = list(np.random.uniform(size=batch_size))
        else:
            next_x_batch = []

        return next_x_batch


class BatchAlgorithmSet(AlgorithmSet):
    """Wrapper that duplicates and manages a set of BatchAlgorithms."""

    def run_algorithm_on_f_list(self, f_batch_list, n_f):
        """
        Run the algorithm by sequentially querying f_batch_list, which calls a list of
        n_f batch functions on x_batch_list, a list of n_f input batches. Return the
        lists of execution paths and outputs.
        """
        # Set self.algo_list
        self.set_algo_list(n_f)

        # Step through algorithms
        x_batch_list = [algo.get_next_x_batch() for algo in self.algo_list]
        while any([len(x_batch) > 0 for x_batch in x_batch_list]):
            y_batch_list = f_batch_list(x_batch_list)
            x_batch_list_new = []
            for algo, x_batch, y_batch in zip(
                self.algo_list, x_batch_list, y_batch_list
            ):
                if len(x_batch) > 0:
                    algo.exe_path.x.extend(x_batch)
                    algo.exe_path.y.extend(y_batch)
                    x_batch_next = algo.get_next_x_batch()
                else:
                    x_batch_next = []
                x_batch_list_new.append(x_batch_next)
            x_batch_list = x_batch_list_new

        # Return lists of exe_paths and outputs for each algo in self.algo_list
        return self.get_exe_path_and_output_lists()<|MERGE_RESOLUTION|>--- conflicted
+++ resolved
@@ -5,6 +5,8 @@
 from argparse import Namespace
 import copy
 import numpy as np
+import random
+import time
 from abc import ABC, abstractmethod
 
 from ..util.base import Base
@@ -551,21 +553,8 @@
         functions given an x_list of n_f inputs. Return the lists of execution paths and
         outputs.
         """
-<<<<<<< HEAD
-        self.algo.initialize()
-        algo_list = [self.algo.get_copy() for _ in range(n_f)]
-
-        '''
-        Viraj note: we want to initialize before copying so they have the same state at start time
-                    this is useful for selecting a random start state and having it be the same across many parallel execution paths
-        # Initialize each algo in list
-        for algo in algo_list:
-            algo.initialize()
-        '''
-=======
         # Set self.algo_list
         self.set_algo_list(n_f)
->>>>>>> 2a3a878c
 
         # Step through algorithms
         x_list = [algo.get_next_x() for algo in self.algo_list]
@@ -587,11 +576,16 @@
 
     def set_algo_list(self, n_f):
         """Set self.algo_list of n_f Algorithm copies, and initialize each."""
+        self.algo.initialize()
         self.algo_list = [self.algo.get_copy() for _ in range(n_f)]
 
+        '''
+        Viraj note: we want to initialize before copying so they have the same state at start time
+                    this is useful for selecting a random start state and having it be the same across many parallel execution paths
         # Initialize each algo in list
-        for algo in self.algo_list:
+        for algo in algo_list:
             algo.initialize()
+        '''
 
     def get_exe_path_and_output_lists(self):
         """
@@ -613,7 +607,7 @@
     def crop_exe_path_old(self, exe_path):
         """Return execution path without any Nones at end."""
         try:
-            final_idx = next(i for i, x in enumerate(exe_path.x) if x==None)
+            final_idx = next(i for i, x in enumerate(exe_path.x) if x is None)
         except StopIteration:
             final_idx = len(exe_path.x)
 
