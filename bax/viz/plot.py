from matplotlib import pyplot as plt
import numpy as np
from bax.envs.pilco_cartpole import get_pole_pos, CartPoleSwingUpEnv

def plot_pendulum(path, ax=None, fig=None, domain=None, path_str="samp", env=None):
    """Plot a path through an assumed two-dimensional state space."""
    assert path_str in ["samp", "true", "postmean"]
    if ax is None:
        assert domain is not None
        fig, ax = plt.subplots(1, 1, figsize=(5, 5))
        ax.set(
            xlim=(domain[0][0], domain[0][1]),
            ylim=(domain[1][0], domain[1][1]),
            xlabel='$\\theta$',
            ylabel='$\\dot{\\theta}$',
        )
        if path is None:
            return ax, fig


    x_plot = [xi[0] for xi in path.x]
    y_plot = [xi[1] for xi in path.x]

    if path_str == "true":
        ax.plot(x_plot, y_plot, 'k--', linewidth=3)
        ax.plot(x_plot, y_plot, '*', color='k', markersize=5)
    elif path_str == "postmean":
        ax.plot(x_plot, y_plot, 'r--', linewidth=3)
        ax.plot(x_plot, y_plot, '*', color='r', markersize=5)
    #elif path_str == "samp":
        #ax.plot(x_plot, y_plot, 'k--', linewidth=1, alpha=0.3)
        #ax.plot(x_plot, y_plot, 'o', alpha=0.3)
    elif path_str == "samp":
        lines2d = ax.plot(x_plot, y_plot, '--', linewidth=1, alpha=0.3)
        ax.plot(x_plot, y_plot, 'o', color=lines2d[0].get_color(), alpha=0.3)

    # Also plot small indicator of start-of-path
    ax.plot(x_plot[0], y_plot[0], '<', markersize=2, color='k', alpha=0.5)

    return ax, fig


<<<<<<< HEAD
def plot_trig_pendulum(path, ax=None, domain=None, path_str="samp", env=None):
    """Plot a path through an assumed two-dimensional state space."""
    assert path_str in ["samp", "true", "postmean"]
    if ax is None:
        assert domain is not None
        fig, ax = plt.subplots(1, 1, figsize=(5, 5))
        ax.set(
            xlim=(domain[0][0], domain[0][1]),
            ylim=(domain[1][0], domain[1][1]),
            xlabel='$\\sin\\theta$',
            ylabel='$\\cos\\theta$',
        )


    x_plot = [xi[0] for xi in path.x]
    y_plot = [xi[1] for xi in path.x]

    if path_str == "true":
        ax.plot(x_plot, y_plot, 'k--', linewidth=3)
        ax.plot(x_plot, y_plot, '*', color='k', markersize=5)
    elif path_str == "postmean":
        ax.plot(x_plot, y_plot, 'r--', linewidth=3)
        ax.plot(x_plot, y_plot, '*', color='r', markersize=5)
    elif path_str == "samp":
        ax.plot(x_plot, y_plot, 'k--', linewidth=1, alpha=0.3)
        ax.plot(x_plot, y_plot, 'o', alpha=0.3)
    return ax


def plot_pilco_cartpole(path, ax=None, domain=None, path_str="samp", env=None):
=======
def plot_pilco_cartpole(path, ax=None, fig=None, domain=None, path_str="samp", env=None):
>>>>>>> f64da658
    """Plot a path through an assumed two-dimensional state space."""
    assert path_str in ["samp", "true", "postmean"]
    if ax is None:
        assert domain is not None
        fig, ax = plt.subplots(1, 1, figsize=(5, 5))
        ax.set(
            xlim=(-3, 3),
            ylim=(-0.7, 0.7),
            xlabel='$x$',
            ylabel='$y$',
        )
        if path is None:
            return ax, fig


    xall = np.array(path.x)[:, :-1]
    try:
        xall = env.unnormalize_obs(xall)
    except:
        pass
    pole_pos = get_pole_pos(xall)
    x_plot = pole_pos[:, 0]
    y_plot = pole_pos[:, 1]

    if path_str == "true":
        ax.plot(x_plot, y_plot, 'k--', linewidth=3)
        ax.plot(x_plot, y_plot, '*', color='k', markersize=5)
    elif path_str == "postmean":
        ax.plot(x_plot, y_plot, 'r--', linewidth=3)
        ax.plot(x_plot, y_plot, '*', color='r', markersize=5)
    #elif path_str == "samp":
        #ax.plot(x_plot, y_plot, 'k--', linewidth=1, alpha=0.3)
        #ax.plot(x_plot, y_plot, 'o', alpha=0.3)
    elif path_str == "samp":
        lines2d = ax.plot(x_plot, y_plot, '--', linewidth=1, alpha=0.3)
        ax.plot(x_plot, y_plot, 'o', color=lines2d[0].get_color(), alpha=0.3)

    # Also plot small indicator of start-of-path
    ax.plot(x_plot[0], y_plot[0], '<', markersize=2, color='k', alpha=0.5)

    return ax, fig


def plot_trig_pilco_cartpole(path, ax=None, domain=None, path_str="samp", env=None):
    """Plot a path through an assumed two-dimensional state space."""
    assert path_str in ["samp", "true", "postmean"]
    if ax is None:
        assert domain is not None
        fig, ax = plt.subplots(1, 1, figsize=(5, 5))
        ax.set(
            xlim=(-3, 3),
            ylim=(-0.7, 0.7),
            xlabel='$x$',
            ylabel='$y$',
        )


    xall = np.array(path.x)[:, :-1]
    try:
        xall = env.unnormalize_obs(xall)
    except:
        pass
    x_plot = xall[..., 0] + CartPoleSwingUpEnv.POLE_LENGTH * xall[..., 2]
    y_plot = CartPoleSwingUpEnv.POLE_LENGTH * xall[..., 3]

    if path_str == "true":
        ax.plot(x_plot, y_plot, 'k--', linewidth=3)
        ax.plot(x_plot, y_plot, '*', color='k', markersize=5)
    elif path_str == "postmean":
        ax.plot(x_plot, y_plot, 'r--', linewidth=3)
        ax.plot(x_plot, y_plot, '*', color='r', markersize=5)
    elif path_str == "samp":
        ax.plot(x_plot, y_plot, 'k--', linewidth=1, alpha=0.3)
        ax.plot(x_plot, y_plot, 'o', alpha=0.3)
    return ax


def plot_cartpole(path, ax=None, domain=None, path_str="samp"):
    """Plot a path through an assumed two-dimensional state space."""
    assert path_str in ["samp", "true", "postmean"]
    if ax is None:
        assert domain is not None
        fig, ax = plt.subplots(1, 1, figsize=(5, 5))
        ax.set(
            xlim=(domain[0][0], domain[0][1]),
            ylim=(domain[2][0], domain[2][1]),
            xlabel='$x$',
            ylabel='$\\theta$',
        )


    x_plot = [xi[0] for xi in path.x]
    y_plot = [xi[2] for xi in path.x]

    if path_str == "true":
        ax.plot(x_plot, y_plot, 'k--', linewidth=3)
        ax.plot(x_plot, y_plot, '*', color='k', markersize=5)
    elif path_str == "postmean":
        ax.plot(x_plot, y_plot, 'r--', linewidth=3)
        ax.plot(x_plot, y_plot, '*', color='r', markersize=5)
    elif path_str == "samp":
        ax.plot(x_plot, y_plot, 'k--', linewidth=1, alpha=0.3)
        ax.plot(x_plot, y_plot, 'o', alpha=0.3)
    return ax


def plot_acrobot(path, ax=None, domain=None, path_str="samp", env=None):
    """Plot a path through an assumed two-dimensional state space."""
    assert path_str in ["samp", "true", "postmean"]
    if ax is None:
        assert domain is not None
        fig, ax = plt.subplots(1, 1, figsize=(5, 5))
        ax.set(
            xlim=(domain[0][0], domain[0][1]),
            ylim=(domain[1][0], domain[1][1]),
            xlabel='$\\theta_1$',
            ylabel='$\\theta_2$',
        )


    x_plot = [xi[0] for xi in path.x]
    y_plot = [xi[1] for xi in path.x]

    if path_str == "true":
        ax.plot(x_plot, y_plot, 'k--', linewidth=3)
        ax.plot(x_plot, y_plot, '*', color='k', markersize=5)
    elif path_str == "postmean":
        ax.plot(x_plot, y_plot, 'r--', linewidth=3)
        ax.plot(x_plot, y_plot, '*', color='r', markersize=5)
    elif path_str == "samp":
        ax.plot(x_plot, y_plot, 'k--', linewidth=1, alpha=0.3)
        ax.plot(x_plot, y_plot, 'o', alpha=0.3)
    return ax


def noop(*args, **kwargs):
    pass<|MERGE_RESOLUTION|>--- conflicted
+++ resolved
@@ -40,7 +40,6 @@
     return ax, fig
 
 
-<<<<<<< HEAD
 def plot_trig_pendulum(path, ax=None, domain=None, path_str="samp", env=None):
     """Plot a path through an assumed two-dimensional state space."""
     assert path_str in ["samp", "true", "postmean"]
@@ -70,10 +69,7 @@
     return ax
 
 
-def plot_pilco_cartpole(path, ax=None, domain=None, path_str="samp", env=None):
-=======
 def plot_pilco_cartpole(path, ax=None, fig=None, domain=None, path_str="samp", env=None):
->>>>>>> f64da658
     """Plot a path through an assumed two-dimensional state space."""
     assert path_str in ["samp", "true", "postmean"]
     if ax is None:
