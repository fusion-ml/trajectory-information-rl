<<<<<<< HEAD
from bax.viz.plot import plot_pendulum, plot_cartpole, plot_pilco_cartpole, plot_acrobot, noop, plot_trig_pendulum
from bax.viz.plot import plot_trig_pilco_cartpole
=======
from bax.viz.plot import (
    plot_pendulum,
    plot_cartpole,
    plot_pilco_cartpole,
    plot_acrobot,
    noop,
    plot_lava_path,
    make_plot_obs,
    )
>>>>>>> 9c6d7a91
plotters = {
        'bacpendulum-v0': plot_pendulum,
        'bacpendulum-tight-v0': plot_pendulum,
        'bacpendulum-trig-v0': plot_trig_pendulum,
        'bacpendulum-medium-v0': plot_pendulum,
        'petscartpole-v0': plot_cartpole,
        'pilcocartpole-v0': plot_pilco_cartpole,
        'pilcocartpole-trig-v0': plot_trig_pilco_cartpole,
        'bacrobot-v0': plot_acrobot,
        'bacswimmer-v0': noop,
        'bacreacher-v0': noop,
<<<<<<< HEAD
        'bacreacher-trig-v0': noop,
=======
        'lavapath-v0': plot_lava_path,
>>>>>>> 9c6d7a91
        }<|MERGE_RESOLUTION|>--- conflicted
+++ resolved
@@ -1,17 +1,13 @@
-<<<<<<< HEAD
-from bax.viz.plot import plot_pendulum, plot_cartpole, plot_pilco_cartpole, plot_acrobot, noop, plot_trig_pendulum
-from bax.viz.plot import plot_trig_pilco_cartpole
-=======
 from bax.viz.plot import (
     plot_pendulum,
     plot_cartpole,
     plot_pilco_cartpole,
+    plot_trig_pilco_cartpole,
     plot_acrobot,
     noop,
     plot_lava_path,
     make_plot_obs,
     )
->>>>>>> 9c6d7a91
 plotters = {
         'bacpendulum-v0': plot_pendulum,
         'bacpendulum-tight-v0': plot_pendulum,
@@ -23,9 +19,6 @@
         'bacrobot-v0': plot_acrobot,
         'bacswimmer-v0': noop,
         'bacreacher-v0': noop,
-<<<<<<< HEAD
         'bacreacher-trig-v0': noop,
-=======
         'lavapath-v0': plot_lava_path,
->>>>>>> 9c6d7a91
         }