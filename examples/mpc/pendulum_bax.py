--- conflicted
+++ resolved
@@ -24,7 +24,6 @@
 import neatplot
 
 
-<<<<<<< HEAD
 def parse_arguments():
     parser = argparse.ArgumentParser()
     parser.add_argument('name', help="The name of the experiment and output directory.")
@@ -35,9 +34,6 @@
 
 args = parse_arguments()
 dumper = Dumper(args.name, args.overwrite)
-=======
->>>>>>> 9f2599dc
-eval_frequency = 25
 
 # Set plot settings
 neatplot.set_style()
@@ -204,11 +200,7 @@
     print(f'Length of data.x: {len(data.x)}')
     print(f'Length of data.y: {len(data.y)}')
 
-<<<<<<< HEAD
     if i % args.eval_frequency == 0 or i + 1 == n_iter:
-=======
-    if i % eval_frequency == 0 or i + 1 == n_iter:
->>>>>>> 9f2599dc
         with Timer("Evaluate the current MPC policy"):
             # execute the best we can
             n_postmean_f_samp = 100
@@ -221,11 +213,7 @@
         plot_path_2d(real_path_mpc, ax, 'postmean')
 
     save_figure = True
-<<<<<<< HEAD
     if save_figure: neatplot.save_figure(dumper.expdir / f'mpc_{i}', 'pdf')
-=======
-    if save_figure: neatplot.save_figure(f'mpc_{i}', 'pdf')
->>>>>>> 9f2599dc
 
 
     y_next = f(x_next)
