--- conflicted
+++ resolved
@@ -870,11 +870,7 @@
         current_states = tf.convert_to_tensor(current_states, dtype=tf.float32)
         f_batch_list = model.call_function_sample_list
         returns = 0
-<<<<<<< HEAD
-        for t in trange(self.params.horizon, disable=not self.verbose):
-=======
         for t in trange(self.params.rollout_horizon, disable=not self.verbose):
->>>>>>> 4a6d091f
             current_states = tf.reshape(current_states, (-1, obs_dim))
             actions = policy(current_states)
             flat_x = tf.concat([current_states, actions], -1)
