--- conflicted
+++ resolved
@@ -115,15 +115,9 @@
     if not use_tf:
         return postmean_fn
     def tf_postmean_fn(x):
-<<<<<<< HEAD
-        mu_list, std_list = model.get_post_mu_cov(x, full_cov=False)
-        mu_list = np.array(mu_list).T
-        mu_tup_for_x = list(zip(*mu_list))
-=======
         x = tf.convert_to_tensor(x, dtype=tf.float32)
         mu_list, std_list = model.get_post_mu_cov(x, full_cov=False)
         mu_tup_for_x = list(mu_list.numpy())
->>>>>>> 8a1ab1d2
         return mu_tup_for_x
     return tf_postmean_fn
 
