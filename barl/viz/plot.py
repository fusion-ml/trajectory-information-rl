--- conflicted
+++ resolved
@@ -132,10 +132,6 @@
 def scatter(ax, x, **kwargs):
     x = np.atleast_2d(np.array(x))
     if x.shape[1] % 2 == 1:
-<<<<<<< HEAD
-=======
-
->>>>>>> e3e49c63
         x = np.concatenate([x, np.zeros((x.shape[0], 1))], axis=1)
     try:
         axes = list(ax)
