from matplotlib import pyplot as plt
from math import ceil
import numpy as np
from copy import deepcopy
from barl.envs.pilco_cartpole import get_pole_pos
import matplotlib.patches as patches
from barl.envs.lava_path import LavaPathEnv


def plot_generic(path, ax=None, fig=None, domain=None, path_str="samp", env=None):
    assert path_str in ["samp", "true", "postmean"]
    if ax is None:
        if path:
            ndimx = len(path.x[0])
            nplots = int(ceil(ndimx / 2))
        elif domain:
            ndimx = len(domain)
            nplots = int(ceil(ndimx / 2))
        fig, axes = plt.subplots(1, nplots, figsize=(5 * nplots, 5))
        if domain:
            domain = deepcopy(domain)
            if len(domain) % 2 == 1:
                domain.append([-1, 1])
            for i, ax in enumerate(axes):
                ax.set(
                    xlim=(domain[i * 2][0], domain[i * 2][1]),
                    ylim=(domain[i * 2 + 1][0], domain[i * 2 + 1][1]),
                    xlabel=f'$x_{i * 2}$',
                    ylabel=f'$x_{i * 2 + 1}$',
                )
        if path is None:
            return axes, fig
    else:
        axes = ax
    for i, ax in enumerate(axes):
        x_plot = [xi[2 * i] for xi in path.x]
        try:
            y_plot = [xi[2 * i + 1] for xi in path.x]
        except IndexError:
<<<<<<< HEAD
            y_plot = [0 for xi in path.x]
=======
            y_plot = [0] * len(path.x)
>>>>>>> 1286f4f3
        if path_str == "true":
            ax.plot(x_plot, y_plot, 'k--', linewidth=3)
            ax.plot(x_plot, y_plot, '*', color='k', markersize=5)
        elif path_str == "postmean":
            ax.plot(x_plot, y_plot, 'r--', linewidth=3)
            ax.plot(x_plot, y_plot, '*', color='r', markersize=5)
        elif path_str == "samp":
            lines2d = ax.plot(x_plot, y_plot, '--', linewidth=1, alpha=0.3)
            ax.plot(x_plot, y_plot, 'o', color=lines2d[0].get_color(), alpha=0.3)

        # Also plot small indicator of start-of-path
        ax.plot(x_plot[0], y_plot[0], '<', markersize=2, color='k', alpha=0.5)

    return axes, fig


def plot_pendulum(path, ax=None, fig=None, domain=None, path_str="samp", env=None):
    """Plot a path through an assumed two-dimensional state space."""
    assert path_str in ["samp", "true", "postmean"]
    if ax is None:
        assert domain is not None
        fig, ax = plt.subplots(1, 1, figsize=(5, 5))
        ax.set(
            xlim=(domain[0][0], domain[0][1]),
            ylim=(domain[1][0], domain[1][1]),
            xlabel='$\\theta$',
            ylabel='$\\dot{\\theta}$',
        )
        if path is None:
            return ax, fig
    x_plot = [xi[0] for xi in path.x]
    y_plot = [xi[1] for xi in path.x]

    if path_str == "true":
        ax.plot(x_plot, y_plot, 'k--', linewidth=3)
        ax.plot(x_plot, y_plot, '*', color='k', markersize=5)
    elif path_str == "postmean":
        ax.plot(x_plot, y_plot, 'r--', linewidth=3)
        ax.plot(x_plot, y_plot, '*', color='r', markersize=5)
    #elif path_str == "samp":
        #ax.plot(x_plot, y_plot, 'k--', linewidth=1, alpha=0.3)
        #ax.plot(x_plot, y_plot, 'o', alpha=0.3)
    elif path_str == "samp":
        lines2d = ax.plot(x_plot, y_plot, '--', linewidth=1, alpha=0.3)
        ax.plot(x_plot, y_plot, 'o', color=lines2d[0].get_color(), alpha=0.3)

    # Also plot small indicator of start-of-path
    ax.plot(x_plot[0], y_plot[0], '<', markersize=2, color='k', alpha=0.5)

    return ax, fig


def plot_lava_path(path, ax=None, fig=None, domain=None, path_str="samp", env=None):
    """Plot a path through an assumed two-dimensional state space."""
    assert path_str in ["samp", "true", "postmean"], f"path_str is {path_str}"
    if ax is None:
        assert domain is not None
        fig, ax = plt.subplots(1, 1, figsize=(5, 5))
        ax.set(
            xlim=(domain[0][0], domain[0][1]),
            ylim=(domain[1][0], domain[1][1]),
            xlabel='$x$',
            ylabel='$y$',
        )

    # Draw left rectangle
    for lava_pit in LavaPathEnv.lava_pits:
        delta = lava_pit.high - lava_pit.low
        patch = patches.Rectangle(lava_pit.low, delta[0], delta[1], fill = True, color = "orange", zorder=-100)

        ax.add_patch(patch)
    if path is None:
        return ax, fig

    x_plot = [xi[0] for xi in path.x]
    y_plot = [xi[1] for xi in path.x]

    if path_str == "true":
        ax.plot(x_plot, y_plot, 'k--', linewidth=3)
        ax.plot(x_plot, y_plot, '*', color='k', markersize=5)
    elif path_str == "postmean":
        ax.plot(x_plot, y_plot, 'r--', linewidth=3)
        ax.plot(x_plot, y_plot, '*', color='r', markersize=5)
    elif path_str == "samp":
        ax.plot(x_plot, y_plot, 'k--', linewidth=1, alpha=0.3)
        ax.plot(x_plot, y_plot, 'o', alpha=0.3)
    ax.scatter(LavaPathEnv.goal[0], LavaPathEnv.goal[1], color = "green", s=100, zorder=99)
    return ax, fig


def scatter(ax, x, **kwargs):
    x = np.atleast_2d(np.array(x))
    if x.shape[1] % 2 == 1:
<<<<<<< HEAD
        x = np.concatenate([x, np.zeros(x.shape[0], 1)], axis=1)
=======
        x = np.concatenate([x, np.zeros((x.shape[0], 1))], axis=1)
>>>>>>> 1286f4f3
    try:
        axes = list(ax)
        for i, ax in enumerate(axes):
            ax.scatter(x[:, i * 2], x[:, i * 2 + 1], **kwargs)
    except TypeError:
        ax.scatter(x[:, 0], x[:, 1], **kwargs)


def plot(ax, x, shape, **kwargs):
    x = np.atleast_2d(np.array(x))
    if x.shape[1] % 2 == 1:
        x = np.concatenate([x, np.zeros([x.shape[0], 1])], axis=1)
    try:
        axes = list(ax)
        for i, ax in enumerate(axes):
            ax.plot(x[:, i * 2], x[:, i * 2 + 1], shape, **kwargs)
    except TypeError:
        ax.plot(x[:, 0], x[:, 1], shape, **kwargs)


def plot_pilco_cartpole(path, ax=None, fig=None, domain=None, path_str="samp", env=None):
    """Plot a path through an assumed two-dimensional state space."""
    assert path_str in ["samp", "true", "postmean"]
    if ax is None:
        assert domain is not None
        fig, ax = plt.subplots(1, 1, figsize=(5, 5))
        ax.set(
            xlim=(-3, 3),
            ylim=(-0.7, 0.7),
            xlabel='$x$',
            ylabel='$y$',
        )
        if path is None:
            return ax, fig


    xall = np.array(path.x)[:, :-1]
    try:
        xall = env.unnormalize_obs(xall)
    except:
        pass
    pole_pos = get_pole_pos(xall)
    x_plot = pole_pos[:, 0]
    y_plot = pole_pos[:, 1]

    if path_str == "true":
        ax.plot(x_plot, y_plot, 'k--', linewidth=3)
        ax.plot(x_plot, y_plot, '*', color='k', markersize=5)
    elif path_str == "postmean":
        ax.plot(x_plot, y_plot, 'r--', linewidth=3)
        ax.plot(x_plot, y_plot, '*', color='r', markersize=5)
    #elif path_str == "samp":
        #ax.plot(x_plot, y_plot, 'k--', linewidth=1, alpha=0.3)
        #ax.plot(x_plot, y_plot, 'o', alpha=0.3)
    elif path_str == "samp":
        lines2d = ax.plot(x_plot, y_plot, '--', linewidth=1, alpha=0.3)
        ax.plot(x_plot, y_plot, 'o', color=lines2d[0].get_color(), alpha=0.3)

    # Also plot small indicator of start-of-path
    ax.plot(x_plot[0], y_plot[0], '<', markersize=2, color='k', alpha=0.5)

    return ax, fig

def plot_cartpole(path, ax=None, domain=None, path_str="samp"):
    """Plot a path through an assumed two-dimensional state space."""
    assert path_str in ["samp", "true", "postmean"]
    if ax is None:
        assert domain is not None
        fig, ax = plt.subplots(1, 1, figsize=(5, 5))
        ax.set(
            xlim=(domain[0][0], domain[0][1]),
            ylim=(domain[2][0], domain[2][1]),
            xlabel='$x$',
            ylabel='$\\theta$',
        )


    x_plot = [xi[0] for xi in path.x]
    y_plot = [xi[2] for xi in path.x]

    if path_str == "true":
        ax.plot(x_plot, y_plot, 'k--', linewidth=3)
        ax.plot(x_plot, y_plot, '*', color='k', markersize=5)
    elif path_str == "postmean":
        ax.plot(x_plot, y_plot, 'r--', linewidth=3)
        ax.plot(x_plot, y_plot, '*', color='r', markersize=5)
    elif path_str == "samp":
        ax.plot(x_plot, y_plot, 'k--', linewidth=1, alpha=0.3)
        ax.plot(x_plot, y_plot, 'o', alpha=0.3)
    return ax


def plot_acrobot(path, ax=None, domain=None, path_str="samp", env=None):
    """Plot a path through an assumed two-dimensional state space."""
    assert path_str in ["samp", "true", "postmean"]
    if ax is None:
        assert domain is not None
        fig, ax = plt.subplots(1, 1, figsize=(5, 5))
        ax.set(
            xlim=(domain[0][0], domain[0][1]),
            ylim=(domain[1][0], domain[1][1]),
            xlabel='$\\theta_1$',
            ylabel='$\\theta_2$',
        )


    x_plot = [xi[0] for xi in path.x]
    y_plot = [xi[1] for xi in path.x]

    if path_str == "true":
        ax.plot(x_plot, y_plot, 'k--', linewidth=3)
        ax.plot(x_plot, y_plot, '*', color='k', markersize=5)
    elif path_str == "postmean":
        ax.plot(x_plot, y_plot, 'r--', linewidth=3)
        ax.plot(x_plot, y_plot, '*', color='r', markersize=5)
    elif path_str == "samp":
        ax.plot(x_plot, y_plot, 'k--', linewidth=1, alpha=0.3)
        ax.plot(x_plot, y_plot, 'o', alpha=0.3)
    return ax


def noop(*args, ax=None, fig=None, **kwargs):
    return ax, fig,


def make_plot_obs(data, env, normalize_obs):
    obs_dim = env.observation_space.low.size
    x_data = np.array(data)
    if normalize_obs:
        norm_obs = x_data[..., :obs_dim]
        action = x_data[..., obs_dim:]
        unnorm_obs = env.unnormalize_obs(norm_obs)
<<<<<<< HEAD
        action = x_data[..., obs_dim:]
        unnorm_action = env.unnormalize_action(action)
        x_data = np.concatenate([unnorm_obs, unnorm_action], axis=-1)
=======
        x_data = np.concatenate([unnorm_obs, action], axis=-1)
>>>>>>> 1286f4f3
    return x_data<|MERGE_RESOLUTION|>--- conflicted
+++ resolved
@@ -37,11 +37,8 @@
         try:
             y_plot = [xi[2 * i + 1] for xi in path.x]
         except IndexError:
-<<<<<<< HEAD
-            y_plot = [0 for xi in path.x]
-=======
+
             y_plot = [0] * len(path.x)
->>>>>>> 1286f4f3
         if path_str == "true":
             ax.plot(x_plot, y_plot, 'k--', linewidth=3)
             ax.plot(x_plot, y_plot, '*', color='k', markersize=5)
@@ -135,11 +132,8 @@
 def scatter(ax, x, **kwargs):
     x = np.atleast_2d(np.array(x))
     if x.shape[1] % 2 == 1:
-<<<<<<< HEAD
-        x = np.concatenate([x, np.zeros(x.shape[0], 1)], axis=1)
-=======
+
         x = np.concatenate([x, np.zeros((x.shape[0], 1))], axis=1)
->>>>>>> 1286f4f3
     try:
         axes = list(ax)
         for i, ax in enumerate(axes):
@@ -272,11 +266,7 @@
         norm_obs = x_data[..., :obs_dim]
         action = x_data[..., obs_dim:]
         unnorm_obs = env.unnormalize_obs(norm_obs)
-<<<<<<< HEAD
         action = x_data[..., obs_dim:]
         unnorm_action = env.unnormalize_action(action)
         x_data = np.concatenate([unnorm_obs, unnorm_action], axis=-1)
-=======
-        x_data = np.concatenate([unnorm_obs, action], axis=-1)
->>>>>>> 1286f4f3
     return x_data