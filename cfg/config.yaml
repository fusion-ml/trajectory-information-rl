defaults:
  - _self_
  - env: pendulum
  - alg: bac
name: "default"
num_eval_trials: 5
eval_frequency: 50
env:
    teleport: True
    normalize_env: True
    sample_exe: False
<<<<<<< HEAD
    trig_angles: False
    project_to_domain: False
=======
    gp:
      periodic: False
>>>>>>> f64da658

num_iters: ${alg.num_iters}
seed: 13
mpc: ${env.mpc}
fixed_start_obs: False
num_samples_mc: 1
num_init_data: 1
test_set_size: 1000
n_paths: 15
sample_exe: ${env.sample_exe}
normalize_env: ${env.normalize_env}
n_rand_acqopt: ${alg.n_rand_acqopt}
crop_to_domain: True
teleport: ${env.teleport}
fit_hypers: False
hydra:
  job:
    name: ${name}
  run:
      dir: experiments/${name}_${now:%Y-%m-%d}/${now:%H-%M-%S}<|MERGE_RESOLUTION|>--- conflicted
+++ resolved
@@ -9,13 +9,10 @@
     teleport: True
     normalize_env: True
     sample_exe: False
-<<<<<<< HEAD
     trig_angles: False
     project_to_domain: False
-=======
     gp:
       periodic: False
->>>>>>> f64da658
 
 num_iters: ${alg.num_iters}
 seed: 13
