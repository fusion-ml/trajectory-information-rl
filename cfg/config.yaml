--- conflicted
+++ resolved
@@ -12,13 +12,9 @@
 num_init_data: 1
 test_set_size: 1000
 n_paths: 15
-<<<<<<< HEAD
 n_rand_acqopt: ${alg.n_rand_acqopt}
-=======
-n_rand_acqopt: 500
 normalize_env: False
 crop_to_domain: True
->>>>>>> ee727b35
 hydra:
   job:
     name: ${name}
