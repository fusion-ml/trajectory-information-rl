"""
Main File for BARL and associated code.
"""
from argparse import Namespace
import logging
import numpy as np
import gym
from tqdm import trange
from functools import partial
from copy import deepcopy
import tensorflow as tf
from tensorflow import keras
import hydra
import random
from matplotlib import pyplot as plt
import gpflow.config

from barl.models.gpfs_gp import BatchMultiGpfsGp, TFMultiGpfsGp
from barl.models.gpflow_gp import get_gpflow_hypers_from_data
from barl.acq.acquisition import (
        MultiBaxAcqFunction,
        MCAcqFunction,
        UncertaintySamplingAcqFunction,
        KGRLAcqFunction,
        KGRLPolicyAcqFunction,
        PILCOAcqFunction
        )
from barl.acq.acqoptimize import AcqOptimizer, KGAcqOptimizer, KGPolicyAcqOptimizer
from barl.alg.mpc import MPC
from barl import envs
from barl.envs.wrappers import NormalizedEnv, make_normalized_reward_function, make_update_obs_fn
from barl.envs.wrappers import make_normalized_plot_fn
from barl.util.misc_util import Dumper, make_postmean_fn, mse, model_likelihood, get_tf_dtype
from barl.util.control_util import get_f_batch_mpc, get_f_batch_mpc_reward, compute_return, evaluate_policy
from barl.util.domain_util import unif_random_sample_domain
from barl.util.timing import Timer
from barl.viz import plotters, make_plot_obs, scatter, plot
import neatplot

tf.compat.v1.logging.set_verbosity(tf.compat.v1.logging.ERROR)


@hydra.main(config_path='cfg', config_name='config')
def main(config):
    # ==============================================
    #   Define and configure
    # ==============================================
    dumper = Dumper(config.name)
    configure(config)

    # Instantiate environment and create functions for dynamics, plotting, rewards, state updates
    env, f, plot_fn, reward_function, update_fn, p0 = get_env(config)
    obs_dim = env.observation_space.low.size
    action_dim = env.action_space.low.size

    # Set start obs
    start_obs = env.reset() if config.fixed_start_obs else None
    logging.info(f"Start obs: {start_obs}")

    # Set domain
    low = np.concatenate([env.observation_space.low, env.action_space.low])
    high = np.concatenate([env.observation_space.high, env.action_space.high])
    domain = [elt for elt in zip(low, high)]

    # Set algorithm
    algo_class = MPC
    algo_params = dict(
            start_obs=start_obs,
            env=env,
            reward_function=reward_function,
            project_to_domain=False,
            base_nsamps=config.mpc.nsamps,
            planning_horizon=config.mpc.planning_horizon,
            n_elites=config.mpc.n_elites,
            beta=config.mpc.beta,
            gamma=config.mpc.gamma,
            xi=config.mpc.xi,
            num_iters=config.mpc.num_iters,
            actions_per_plan=config.mpc.actions_per_plan,
            domain=domain,
            action_lower_bound=env.action_space.low,
            action_upper_bound=env.action_space.high,
            crop_to_domain=config.crop_to_domain,
            update_fn=update_fn,
    )
    test_algo_params = dict(
            start_obs=start_obs,
            env=env,
            reward_function=reward_function,
            project_to_domain=False,
            base_nsamps=config.test_mpc.nsamps,
            planning_horizon=config.test_mpc.planning_horizon,
            n_elites=config.test_mpc.n_elites,
            beta=config.test_mpc.beta,
            gamma=config.test_mpc.gamma,
            xi=config.test_mpc.xi,
            num_iters=config.test_mpc.num_iters,
            actions_per_plan=config.test_mpc.actions_per_plan,
            domain=domain,
            action_lower_bound=env.action_space.low,
            action_upper_bound=env.action_space.high,
            crop_to_domain=config.crop_to_domain,
            update_fn=update_fn,
    )
    algo = algo_class(algo_params)
    test_algo = algo_class(test_algo_params)

    # Set initial data
    data = get_initial_data(config, env, f, domain, dumper, plot_fn)

    # Make a test set for model evalution separate from the controller
    test_data = Namespace()
    test_data.x = unif_random_sample_domain(domain, config.test_set_size)
    test_data.y = f(test_data.x)

    # Set model
    gp_model_class, gp_model_params = get_model(config, env, obs_dim, action_dim)

    # Set acqfunction
    acqfn_class, acqfn_params = get_acq_fn(config, env.horizon, p0, reward_function, update_fn,
                                           obs_dim, action_dim, gp_model_class, gp_model_params)
    acqopt_class, acqopt_params = get_acq_opt(config, obs_dim, action_dim, env, start_obs)

    # ==============================================
    #   Computing groundtruth trajectories
    # ==============================================
    true_path, test_mpc_data = execute_gt_mpc(config, algo_class, algo_params, f, dumper, domain, plot_fn)

    # ==============================================
    #   Optionally: fit GP hyperparameters (then exit)
    # ==============================================
    if config.fit_hypers:
        fit_data = Namespace(x=test_mpc_data.x + test_data.x,
                             y=test_mpc_data.y + test_data.y)
        fit_hypers(config, fit_data, plot_fn, domain, dumper.expdir)
        # End script if hyper fitting bc need to include in config
        return

    # ==============================================
    #   Run main algorithm loop
    # ==============================================

    # Set current_obs as fixed start_obs or reset env
    current_obs = start_obs.copy() if config.fixed_start_obs else env.reset()
    current_t = 0

    for i in range(config.num_iters):
        logging.info('---' * 5 + f' Start iteration i={i} ' + '---' * 5)
        logging.info(f'Length of data.x: {len(data.x)}')
        logging.info(f'Length of data.y: {len(data.y)}')

        # =====================================================
        #   Figure out what the next point to query should be
        # =====================================================
        # exe_path_list can be [] if there are no paths
        # model can be None if it isn't needed here
        x_next, exe_path_list, model = get_next_point(
                i,
                config,
                algo,
                domain,
                current_obs,
                env.action_space,
                gp_model_class,
                gp_model_params,
                acqfn_class,
                acqfn_params,
                acqopt_class,
                acqopt_params,
                deepcopy(data),
                dumper,
                obs_dim,
                action_dim)

        # ==============================================
        #   Periodically run evaluation and plot
        # ==============================================
        if i % config.eval_frequency == 0 or i + 1 == config.num_iters:
            if model is None:
                model = gp_model_class(gp_model_params, data)
            # =======================================================================
            #    Evaluate MPC:
            #       - see how the MPC policy performs on the real env
            #       - see how well the model fits data from different distributions
            # =======================================================================
            real_paths_mpc = evaluate_mpc(
                    config,
                    test_algo,
                    model,
                    start_obs,
                    env,
                    f,
                    dumper,
                    data,
                    test_data,
                    test_mpc_data,
                    )

            # ============
            # Make Plots:
            #     - Posterior Mean paths
            #     - Posterior Sample paths
            #     - Observations
            #     - All of the above
            # ============
            make_plots(
                    plot_fn,
                    domain,
                    true_path,
                    data,
                    env,
                    config,
                    exe_path_list,
                    real_paths_mpc,
                    x_next,
                    dumper,
                    i,
                    )

        # Query function, update data
        y_next = f([x_next])[0]
        data.x.append(x_next)
        data.y.append(y_next)
        dumper.add('x', x_next)
        dumper.add('y', y_next)

        # for some setups we need to update the current state so that the policy / sampling
        # happens in the right place
        if config.alg.rollout_sampling:
            current_t += 1
            if current_t > env.horizon:
                current_t = 0
                current_obs = start_obs.copy() if config.fixed_start_obs else env.reset()
                # clear action sequence if it was there (only relevant for KGRL policy, noop otherwise)
                acqopt_params['action_sequence'] = None

            else:
                delta = y_next[-obs_dim:]
                current_obs = update_fn(current_obs, delta)

        # Dumper save
        dumper.save()
        plt.close('all')


def configure(config):
    # Set plot settings
    neatplot.set_style()
    neatplot.update_rc('figure.dpi', 120)
    neatplot.update_rc('text.usetex', False)

    # Set random seed
    seed = config.seed
    np.random.seed(seed)
    tf.random.set_seed(seed)
    tf.config.run_functions_eagerly(config.tf_eager)
    tf_dtype = get_tf_dtype(config.tf_precision)
    str_dtype = str(tf_dtype).split("'")[1]
    keras.backend.set_floatx(str_dtype)
    gpflow.config.set_default_float(tf_dtype)

    # Check fixed_start_obs and num_samples_mc compatability
    assert (not config.fixed_start_obs) or config.num_samples_mc == 1, f"Need to have a fixed start obs ({config.fixed_start_obs}) or only 1 mc sample ({config.num_samples_mc})"  # NOQA


def get_env(config):
    env = gym.make(config.env.name)
    env.seed(config.seed)
    # set plot fn
    plot_fn = partial(plotters[config.env.name], env=env)

    if not config.alg.learn_reward:
        if config.alg.gd_opt:
            reward_function = envs.tf_reward_functions[config.env.name]
        else:
            reward_function = envs.reward_functions[config.env.name]
    else:
        reward_function = None
    if config.normalize_env:
        env = NormalizedEnv(env)
        if reward_function is not None:
            reward_function = make_normalized_reward_function(env, reward_function, config.alg.gd_opt)
        plot_fn = make_normalized_plot_fn(env, plot_fn)
    if config.alg.learn_reward:
        f = get_f_batch_mpc_reward(env, use_info_delta=config.teleport)
    else:
        f = get_f_batch_mpc(env, use_info_delta=config.teleport)
    update_fn = make_update_obs_fn(env, teleport=config.teleport, use_tf=config.alg.gd_opt)
    p0 = env.reset
    return env, f, plot_fn, reward_function, update_fn, p0


def get_initial_data(config, env, f, domain, dumper, plot_fn):
    data = Namespace()
    if config.sample_init_initially:
        data.x = [np.concatenate([env.reset(), env.action_space.sample()]) for _ in range(config.num_init_data)]
    else:
        data.x = unif_random_sample_domain(domain, config.num_init_data)
    data.y = f(data.x)
    dumper.extend('x', data.x)
    dumper.extend('y', data.y)

    # Plot initial data (TODO, refactor plotting)
    ax_obs_init, fig_obs_init = plot_fn(path=None, domain=domain)
    if ax_obs_init is not None:
        plot(ax_obs_init, data.x, 'o', color='k', ms=1)
        fig_obs_init.suptitle("Initial Observations")
        neatplot.save_figure(str(dumper.expdir / 'obs_init'), 'png', fig=fig_obs_init)
    return data


def get_model(config, env, obs_dim, action_dim):
    gp_params = {
        'ls': config.env.gp.ls,
        'alpha': config.env.gp.alpha,
        'sigma': config.env.gp.sigma,
        'n_dimx': obs_dim + action_dim,
    }
    if config.env.gp.periodic:
        gp_params['kernel_str'] = 'rbf_periodic'
        gp_params['periodic_dims'] = env.periodic_dimensions
        gp_params['period'] = config.env.gp.period
    gp_model_params = {'n_dimy': obs_dim, 'gp_params': gp_params,
                       'tf_dtype': get_tf_dtype(config.tf_precision)}
    if config.alg.kgrl or config.alg.pilco:
        gp_model_class = TFMultiGpfsGp
    else:
        gp_model_class = BatchMultiGpfsGp
    return gp_model_class, gp_model_params


def get_acq_fn(config, horizon, p0, reward_fn, update_fn, obs_dim, action_dim,
               gp_model_class, gp_model_params):
    if config.alg.uncertainty_sampling:
        acqfn_params = {}
        acqfn_class = UncertaintySamplingAcqFunction
    elif config.alg.kgrl or config.alg.pilco:
        acqfn_params = {
                'num_fs': config.alg.num_fs,
                'num_s0': config.alg.num_s0,
                'num_sprime_samps': config.alg.num_sprime_samps,
                'rollout_horizon': horizon,
                'p0': p0,
                'reward_fn': reward_fn,
                'update_fn': update_fn,
                'gp_model_class': gp_model_class,
                'gp_model_params': gp_model_params,
                'verbose': False,
                }
        if config.alg.kgrl:
            acqfn_class = KGRLAcqFunction
        elif config.alg.kgrl_policy:
            acqfn_class = KGRLPolicyAcqFunction
        else:
            acqfn_class = PILCOAcqFunction
    else:
        acqfn_params = {'n_path': config.n_paths, 'crop': True}
        acqfn_class = MultiBaxAcqFunction
    return acqfn_class, acqfn_params


def get_acq_opt(config, obs_dim, action_dim, env, start_obs):
    if config.alg.gd_opt:
        acqopt_params = {
                "tf_dtype": get_tf_dtype(config.tf_precision),
                "learning_rate": config.alg.learning_rate,
                "num_steps": config.alg.num_steps,
                "obs_dim": obs_dim,
                "action_dim": action_dim,
                "num_sprime_samps": config.alg.num_sprime_samps,
                "policy_test_period": config.alg.policy_test_period,
                "num_eval_trials": config.num_eval_trials,
                "policies": KGAcqOptimizer.get_policies(config.n_rand_acqopt,
                                                        config.alg.num_sprime_samps,
                                                        obs_dim,
                                                        action_dim,
                                                        [128, 128])
            }
        if config.alg.policy_test_period != 0:
            eval_fn = partial(evaluate_policy, env=env, start_obs=start_obs, autobatch=True)
            acqopt_params['eval_fn'] = eval_fn
        else:
            acqopt_params['eval_fn'] = None
        try:
            acqopt_params['hidden_layer_sizes'] = config.alg.hidden_layer_sizes
        except Exception:
            pass
        if config.alg.kgrl_policy:
            acqopt_class = KGPolicyAcqOptimizer
        else:
            acqopt_class = KGAcqOptimizer
    else:
        acqopt_params = {}
        acqopt_class = AcqOptimizer
    return acqopt_class, acqopt_params


def fit_hypers(config, fit_data, plot_fn, domain, expdir):
    # Use test_mpc_data to fit hyperparameters
    assert len(fit_data.x) <= 3000, "fit_data larger than preset limit (can cause memory issues)"

    logging.info('\n'+'='*60+'\n Fitting Hyperparameters\n'+'='*60)
    logging.info(f'Number of observations in fit_data: {len(fit_data.x)}')

    # Plot hyper fitting data
    ax_obs_hyper_fit, fig_obs_hyper_fit = plot_fn(path=None, domain=domain)
    x_obs = [xi[0] for xi in fit_data.x]
    y_obs = [xi[1] for xi in fit_data.x]
    if ax_obs_hyper_fit:
        plot(ax_obs_hyper_fit, x_obs, y_obs, 'o', color='k', ms=1)
        neatplot.save_figure(str(expdir / 'mpc_obs_hyper_fit'), 'png', fig=fig_obs_hyper_fit)

    # Perform hyper fitting
    for idx in range(len(fit_data.y[0])):
        data_fit = Namespace(x=fit_data.x, y=[yi[idx] for yi in fit_data.y])
        gp_params = get_gpflow_hypers_from_data(data_fit, print_fit_hypers=True,
                                                opt_max_iter=config.env.gp.opt_max_iter)
        logging.info(f'gp_params for output {idx} = {gp_params}')


def execute_gt_mpc(config, algo_class, algo_params, f, dumper, domain, plot_fn):
    # Instantiate true algo and axes/figures
    true_algo = algo_class(algo_params)
    ax_gt, fig_gt = None, None

    # Compute and plot true path (on true function) multiple times
    full_paths = []
    true_paths = []
    returns = []
    path_lengths = []
    test_mpc_data = Namespace(x=[], y=[])
    pbar = trange(config.num_eval_trials)
    for i in pbar:
        # Run algorithm and extract paths
        full_path, output = true_algo.run_algorithm_on_f(f)
        full_paths.append(full_path)
        path_lengths.append(len(full_path.x))
        true_path = true_algo.get_exe_path_crop()
        true_paths.append(true_path)

        # Extract fraction of planning data for test_mpc_data
        true_planning_data = list(zip(true_algo.exe_path.x, true_algo.exe_path.y))
        test_points = random.sample(true_planning_data, int(config.test_set_size/config.num_eval_trials))
        new_x = [test_pt[0] for test_pt in test_points]
        new_y = [test_pt[1] for test_pt in test_points]
        test_mpc_data.x.extend(new_x)
        test_mpc_data.y.extend(new_y)

        # Plot groundtruth paths and print info
        ax_gt, fig_gt = plot_fn(true_path, ax_gt, fig_gt, domain, 'samp')
        returns.append(compute_return(output[2], 1))
        stats = {"Mean Return": np.mean(returns), "Std Return:": np.std(returns)}
        pbar.set_postfix(stats)

    # Log and dump
    returns = np.array(returns)
    dumper.add('GT Returns', returns, log_mean_std=True)
    dumper.add('Path Lengths', path_lengths, log_mean_std=True)
    all_x = []
    for fp in full_paths:
        all_x += fp.x
    all_x = np.array(all_x)
    logging.info(f"all_x.shape = {all_x.shape}")
    logging.info(f"all_x.min(axis=0) = {all_x.min(axis=0)}")
    logging.info(f"all_x.max(axis=0) = {all_x.max(axis=0)}")
    logging.info(f"all_x.mean(axis=0) = {all_x.mean(axis=0)}")
    logging.info(f"all_x.var(axis=0) = {all_x.var(axis=0)}")
    # Save groundtruth paths plot
    if fig_gt:
        fig_gt.suptitle("Ground Truth Eval")
        neatplot.save_figure(str(dumper.expdir / 'gt'), 'png', fig=fig_gt)

    return true_path, test_mpc_data


def get_next_point(
        i,
        config,
        algo,
        domain,
        current_obs,
        action_space,
        gp_model_class,
        gp_model_params,
        acqfn_class,
        acqfn_params,
        acqopt_class,
        acqopt_params,
        data,
        dumper,
        obs_dim,
        action_dim,
        ):
    exe_path_list = []
    model = None
    if config.alg.use_acquisition:
        model = gp_model_class(gp_model_params, data)
        # Set and optimize acquisition function
        acqfn_base = acqfn_class(params=acqfn_params, model=model, algorithm=algo)
        if config.num_samples_mc != 1:
            acqfn = MCAcqFunction(acqfn_base, {"num_samples_mc": config.num_samples_mc})
        else:
            acqfn = acqfn_base
        acqopt = acqopt_class(params=acqopt_params)
        acqopt.initialize(acqfn)
        if config.alg.rollout_sampling:
            x_test = [np.concatenate([current_obs, action_space.sample()]) for _ in range(config.n_rand_acqopt)]
        elif config.alg.eig and config.sample_exe:
            all_x = []
            for path in acqfn.exe_path_full_list:
                all_x += path.x
            n_path = int(config.n_rand_acqopt * config.path_sampling_fraction)
            n_rand = config.n_rand_acqopt - n_path
            x_test = random.sample(all_x, n_path)
            x_test = np.array(x_test)
            x_test += np.random.randn(*x_test.shape) * 0.01
            x_test = list(x_test)
            x_test += unif_random_sample_domain(domain, n=n_rand)
            exe_path_list = acqfn.exe_path_list
            # Store returns of posterior samples
            posterior_returns = [compute_return(output[2], 1) for output in acqfn.output_list]
            dumper.add('Posterior Returns', posterior_returns, verbose=(i % config.eval_frequency == 0))
        else:
            x_test = unif_random_sample_domain(domain, n=config.n_rand_acqopt)
        x_next, acq_val = acqopt.optimize(x_test)
        dumper.add('Acquisition Function Value', acq_val)
        if config.alg.kgrl or config.alg.kg_policy:
            dumper.add("Bayes Risks", acqopt.risk_vals, verbose=False)
            dumper.add("Policy Returns", acqopt.eval_vals, verbose=False)
            dumper.add("Policy Return ndata", acqopt.eval_steps, verbose=False)
            if i % config.alg.policy_lifetime == 0:
<<<<<<< HEAD
                # will force acqopt to reinitialize policies
                acqopt_params["policies"] = None
            if config.alg.kg_policy:
                # this relies on the fact that in the KGPolicyAcqOptimizer, advance action sequence is called
                # as part of optimize() which sets this up for copying back
                acqopt_params["action_sequence"] = acqopt.params.action_sequence
=======
                # reinitialize policies
                acqopt_params["policies"] = KGAcqOptimizer.get_policies(config.n_rand_acqopt,
                                                        config.alg.num_sprime_samps,
                                                        obs_dim,
                                                        action_dim,
                                                        [128, 128])
>>>>>>> 71c8c0c5

    elif config.alg.use_mpc:
        model = gp_model_class(gp_model_params, data)
        algo.initialize()

        policy = partial(algo.execute_mpc, f=make_postmean_fn(model, use_tf=config.alg.gd_opt))
        action = policy(current_obs)
        x_next = np.concatenate([current_obs, action])
    else:
        x_next = unif_random_sample_domain(domain, 1)[0]
    return x_next, exe_path_list, model


def evaluate_mpc(
        config,
        algo,
        model,
        start_obs,
        env,
        f,
        dumper,
        data,
        test_data,
        test_mpc_data,
        ):
    with Timer("Evaluate the current MPC policy"):
        # execute the best we can
        # this is required to delete the current execution path
        algo.initialize()

        postmean_fn = make_postmean_fn(model, use_tf=config.alg.gd_opt)
        policy = partial(algo.execute_mpc, f=postmean_fn)
        real_returns = []
        mses = []
        all_x_mpc = []
        all_y_hat_mpc = []
        all_y_mpc = []
        real_paths_mpc = []
        pbar = trange(config.num_eval_trials)
        for j in pbar:
            real_obs, real_actions, real_rewards = evaluate_policy(policy, env, start_obs=start_obs,
                                                                   mpc_pass=True)
            real_return = compute_return(real_rewards, 1)
            real_returns.append(real_return)
            real_path_mpc = Namespace()

            real_path_mpc.x = [np.concatenate([obs, action]) for obs, action in zip(real_obs, real_actions)]
            plan_set_size = sum([len(path.x) for path in algo.old_exe_paths])
            mpc_sample_indices = random.sample(range(plan_set_size), config.test_set_size)
            x_mpc = []
            y_hat_mpc = []
            for path in algo.old_exe_paths:
                x_mpc.extend(path.x)
                y_hat_mpc.extend(path.y)
            x_mpc = [x_mpc[i] for i in mpc_sample_indices]
            y_hat_mpc = [y_hat_mpc[i] for i in mpc_sample_indices]
            all_x_mpc.extend(x_mpc)
            all_y_hat_mpc.extend(y_hat_mpc)
            y_mpc = f(x_mpc)
            all_y_mpc.extend(y_mpc)
            mses.append(mse(y_mpc, y_hat_mpc))
            stats = {"Mean Return": np.mean(real_returns), "Std Return:": np.std(real_returns),
                     "Model MSE": np.mean(mses)}

            pbar.set_postfix(stats)
            real_paths_mpc.append(real_path_mpc)
        real_returns = np.array(real_returns)
        algo.old_exe_paths = []
        dumper.add('Eval Returns', real_returns, log_mean_std=True)
        dumper.add('Eval ndata', len(data.x))
        current_mpc_mse = np.mean(mses)
        current_mpc_likelihood = model_likelihood(model, all_x_mpc, all_y_mpc)
        test_y_hat = postmean_fn(test_data.x)
        random_mse = mse(test_data.y, test_y_hat)
        random_likelihood = model_likelihood(model, test_data.x, test_data.y)
        gt_mpc_y_hat = postmean_fn(test_mpc_data.x)
        gt_mpc_mse = mse(test_mpc_data.y, gt_mpc_y_hat)
        gt_mpc_likelihood = model_likelihood(model, test_mpc_data.x, test_mpc_data.y)
        dumper.add('Model MSE (current MPC)', current_mpc_mse)
        dumper.add('Model MSE (random test set)', random_mse)
        dumper.add('Model MSE (GT MPC)', gt_mpc_mse)
        dumper.add('Model Likelihood (current MPC)', current_mpc_likelihood)
        dumper.add('Model Likelihood (random test set)', random_likelihood)
        dumper.add('Model Likelihood (GT MPC)', gt_mpc_likelihood)
        return real_paths_mpc


def make_plots(
        plot_fn,
        domain,
        true_path,
        data,
        env,
        config,
        exe_path_list,
        real_paths_mpc,
        x_next,
        dumper,
        i,
        ):
    # Initialize various axes and figures
    ax_all, fig_all = plot_fn(path=None, domain=domain)
    ax_postmean, fig_postmean = plot_fn(path=None, domain=domain)
    ax_samp, fig_samp = plot_fn(path=None, domain=domain)
    ax_obs, fig_obs = plot_fn(path=None, domain=domain)
    # Plot true path and posterior path samples
    ax_all, fig_all = plot_fn(true_path, ax_all, fig_all, domain, 'true')
    if ax_all is None:
        return
    # Plot observations
    x_obs = make_plot_obs(data.x, env, config.env.normalize_env)
    scatter(ax_all, x_obs, color='grey', s=10, alpha=0.3)
    plot(ax_obs, x_obs, 'o', color='k', ms=1)

    # Plot execution path posterior samples
    for path in exe_path_list:
        ax_all, fig_all = plot_fn(path, ax_all, fig_all, domain, 'samp')
        ax_samp, fig_samp = plot_fn(path, ax_samp, fig_samp, domain, 'samp')

    # plot posterior mean paths
    for path in real_paths_mpc:
        ax_all, fig_all = plot_fn(path, ax_all, fig_all, domain, 'postmean')
        ax_postmean, fig_postmean = plot_fn(path, ax_postmean, fig_postmean, domain, 'samp')

    # Plot x_next
    x = make_plot_obs(x_next, env, config.env.normalize_env)
    scatter(ax_all, x, facecolors='deeppink', edgecolors='k', s=120, zorder=100)
    plot(ax_obs, x, 'o', mfc='deeppink', mec='k', ms=12, zorder=100)

    try:
        # set titles if there is a single axes
        ax_all.set_title(f"All - Iteration {i}")
        ax_postmean.set_title(f"Posterior Mean Eval - Iteration {i}")
        ax_samp.set_title(f"Posterior Samples - Iteration {i}")
        ax_obs.set_title(f"Observations - Iteration {i}")
    except AttributeError:
        # set titles for figures if they are multi-axes
        fig_all.suptitle(f"All - Iteration {i}")
        fig_postmean.suptitle(f"Posterior Mean Eval - Iteration {i}")
        fig_samp.suptitle(f"Posterior Samples - Iteration {i}")
        fig_obs.suptitle(f"Observations - Iteration {i}")

    # Save figure at end of evaluation
    neatplot.save_figure(str(dumper.expdir / f'all_{i}'), 'png', fig=fig_all)
    neatplot.save_figure(str(dumper.expdir / f'postmean_{i}'), 'png', fig=fig_postmean)
    neatplot.save_figure(str(dumper.expdir / f'samp_{i}'), 'png', fig=fig_samp)
    neatplot.save_figure(str(dumper.expdir / f'obs_{i}'), 'png', fig=fig_obs)


if __name__ == '__main__':
    main()<|MERGE_RESOLUTION|>--- conflicted
+++ resolved
@@ -529,21 +529,16 @@
             dumper.add("Policy Returns", acqopt.eval_vals, verbose=False)
             dumper.add("Policy Return ndata", acqopt.eval_steps, verbose=False)
             if i % config.alg.policy_lifetime == 0:
-<<<<<<< HEAD
-                # will force acqopt to reinitialize policies
-                acqopt_params["policies"] = None
+                # reinitialize policies
+                acqopt_params["policies"] = KGAcqOptimizer.get_policies(config.n_rand_acqopt,
+                                                                        config.alg.num_sprime_samps,
+                                                                        obs_dim,
+                                                                        action_dim,
+                                                                        [128, 128])
             if config.alg.kg_policy:
                 # this relies on the fact that in the KGPolicyAcqOptimizer, advance action sequence is called
                 # as part of optimize() which sets this up for copying back
                 acqopt_params["action_sequence"] = acqopt.params.action_sequence
-=======
-                # reinitialize policies
-                acqopt_params["policies"] = KGAcqOptimizer.get_policies(config.n_rand_acqopt,
-                                                        config.alg.num_sprime_samps,
-                                                        obs_dim,
-                                                        action_dim,
-                                                        [128, 128])
->>>>>>> 71c8c0c5
 
     elif config.alg.use_mpc:
         model = gp_model_class(gp_model_params, data)
