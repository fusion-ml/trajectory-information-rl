"""
Main File for BARL and associated code.
"""
from argparse import Namespace
import logging
import numpy as np
import gym
from tqdm import trange
from functools import partial
from copy import deepcopy
import tensorflow as tf
import hydra
import random
from matplotlib import pyplot as plt

from barl.models.gpfs_gp import BatchMultiGpfsGp, TFMultiGpfsGp
from barl.models.gpflow_gp import get_gpflow_hypers_from_data
from barl.acq.acquisition import (
        MultiBaxAcqFunction,
        MCAcqFunction,
        UncertaintySamplingAcqFunction,
        KGRLAcqFunction,
        PILCOAcqFunction
        )
from barl.acq.acqoptimize import AcqOptimizer, KGAcqOptimizer
from barl.alg.mpc import MPC
from barl import envs
from barl.envs.wrappers import NormalizedEnv, make_normalized_reward_function, make_update_obs_fn
from barl.envs.wrappers import make_normalized_plot_fn
from barl.util.misc_util import Dumper, make_postmean_fn, mse, model_likelihood
from barl.util.control_util import get_f_batch_mpc, get_f_batch_mpc_reward, compute_return, evaluate_policy
from barl.util.domain_util import unif_random_sample_domain
from barl.util.timing import Timer
from barl.viz import plotters, make_plot_obs, scatter, plot
import neatplot

tf.compat.v1.logging.set_verbosity(tf.compat.v1.logging.ERROR)


@hydra.main(config_path='cfg', config_name='config')
def main(config):
    # ==============================================
    #   Define and configure
    # ==============================================
    dumper = Dumper(config.name)
    configure(config)

    # Instantiate environment and create functions for dynamics, plotting, rewards, state updates
    env, f, plot_fn, reward_function, update_fn, p0 = get_env(config)
    obs_dim = env.observation_space.low.size
    action_dim = env.action_space.low.size

    # Set start obs
    start_obs = env.reset() if config.fixed_start_obs else None
    logging.info(f"Start obs: {start_obs}")

    # Set domain
    low = np.concatenate([env.observation_space.low, env.action_space.low])
    high = np.concatenate([env.observation_space.high, env.action_space.high])
    domain = [elt for elt in zip(low, high)]

    # Set algorithm
    algo_class = MPC
    algo_params = dict(
            start_obs=start_obs,
            env=env,
            reward_function=reward_function,
            project_to_domain=False,
            base_nsamps=config.mpc.nsamps,
            planning_horizon=config.mpc.planning_horizon,
            n_elites=config.mpc.n_elites,
            beta=config.mpc.beta,
            gamma=config.mpc.gamma,
            xi=config.mpc.xi,
            num_iters=config.mpc.num_iters,
            actions_per_plan=config.mpc.actions_per_plan,
            domain=domain,
            action_lower_bound=env.action_space.low,
            action_upper_bound=env.action_space.high,
            crop_to_domain=config.crop_to_domain,
            update_fn=update_fn,
    )
    test_algo_params = dict(
            start_obs=start_obs,
            env=env,
            reward_function=reward_function,
            project_to_domain=False,
            base_nsamps=config.test_mpc.nsamps,
            planning_horizon=config.test_mpc.planning_horizon,
            n_elites=config.test_mpc.n_elites,
            beta=config.test_mpc.beta,
            gamma=config.test_mpc.gamma,
            xi=config.test_mpc.xi,
            num_iters=config.test_mpc.num_iters,
            actions_per_plan=config.test_mpc.actions_per_plan,
            domain=domain,
            action_lower_bound=env.action_space.low,
            action_upper_bound=env.action_space.high,
            crop_to_domain=config.crop_to_domain,
            update_fn=update_fn,
    )
    algo = algo_class(algo_params)
    test_algo = algo_class(test_algo_params)

    # Set initial data
    data = get_initial_data(config, env, f, domain, dumper, plot_fn)

    # Make a test set for model evalution separate from the controller
    test_data = Namespace()
    test_data.x = unif_random_sample_domain(domain, config.test_set_size)
    test_data.y = f(test_data.x)

    # Set model
    gp_model_class, gp_model_params = get_model(config, env, obs_dim, action_dim)

    # Set acqfunction
    acqfn_class, acqfn_params = get_acq_fn(config, env.horizon, p0, reward_function, update_fn,
                                           obs_dim, action_dim, gp_model_class, gp_model_params)
    acqopt_class, acqopt_params = get_acq_opt(config, obs_dim, action_dim, env, start_obs)

    # ==============================================
    #   Computing groundtruth trajectories
    # ==============================================
    true_path, test_mpc_data = execute_gt_mpc(config, algo_class, algo_params, f, dumper, domain, plot_fn)

    # ==============================================
    #   Optionally: fit GP hyperparameters (then exit)
    # ==============================================
    if config.fit_hypers:
        fit_data = Namespace(x=test_mpc_data.x + test_data.x,
                             y=test_mpc_data.y + test_data.y)
        fit_hypers(config, fit_data, plot_fn, domain, dumper.expdir)
        # End script if hyper fitting bc need to include in config
        return

    # ==============================================
    #   Run main algorithm loop
    # ==============================================

    # Set current_obs as fixed start_obs or reset env
    current_obs = start_obs.copy() if config.fixed_start_obs else env.reset()
    current_t = 0

    for i in range(config.num_iters):
        logging.info('---' * 5 + f' Start iteration i={i} ' + '---' * 5)
        logging.info(f'Length of data.x: {len(data.x)}')
        logging.info(f'Length of data.y: {len(data.y)}')

        # =====================================================
        #   Figure out what the next point to query should be
        # =====================================================
        # exe_path_list can be [] if there are no paths
        # model can be None if it isn't needed here
        x_next, exe_path_list, model = get_next_point(
                i,
                config,
                algo,
                domain,
                current_obs,
                env.action_space,
                gp_model_class,
                gp_model_params,
                acqfn_class,
                acqfn_params,
                acqopt_class,
                acqopt_params,
                deepcopy(data),
                dumper,
                obs_dim,
                action_dim)

        # ==============================================
        #   Periodically run evaluation and plot
        # ==============================================
        if i % config.eval_frequency == 0 or i + 1 == config.num_iters:
            if model is None:
                model = gp_model_class(gp_model_params, data)
            # =======================================================================
            #    Evaluate MPC:
            #       - see how the MPC policy performs on the real env
            #       - see how well the model fits data from different distributions
            # =======================================================================
            real_paths_mpc = evaluate_mpc(
                    config,
                    test_algo,
                    model,
                    start_obs,
                    env,
                    f,
                    dumper,
                    data,
                    test_data,
                    test_mpc_data,
                    )

            # ============
            # Make Plots:
            #     - Posterior Mean paths
            #     - Posterior Sample paths
            #     - Observations
            #     - All of the above
            # ============
            make_plots(
                    plot_fn,
                    domain,
                    true_path,
                    data,
                    env,
                    config,
                    exe_path_list,
                    real_paths_mpc,
                    x_next,
                    dumper,
                    i,
                    )

        # Query function, update data
        y_next = f([x_next])[0]
        data.x.append(x_next)
        data.y.append(y_next)
        dumper.add('x', x_next)
        dumper.add('y', y_next)

        # for some setups we need to update the current state so that the policy / sampling
        # happens in the right place
        if config.alg.rollout_sampling:
            current_t += 1
            if current_t > env.horizon:
                current_t = 0
                current_obs = start_obs.copy() if config.fixed_start_obs else env.reset()
            else:
                delta = y_next[-obs_dim:]
                current_obs = update_fn(current_obs, delta)

        # Dumper save
        dumper.save()
        plt.close('all')


def configure(config):
    # Set plot settings
    neatplot.set_style()
    neatplot.update_rc('figure.dpi', 120)
    neatplot.update_rc('text.usetex', False)

    # Set random seed
    seed = config.seed
    np.random.seed(seed)
    tf.random.set_seed(seed)
    tf.config.run_functions_eagerly(config.tf_eager)

    # Check fixed_start_obs and num_samples_mc compatability
    assert (not config.fixed_start_obs) or config.num_samples_mc == 1, f"Need to have a fixed start obs ({config.fixed_start_obs}) or only 1 mc sample ({config.num_samples_mc})"  # NOQA


def get_env(config):
    env = gym.make(config.env.name)
    env.seed(config.seed)
    # set plot fn
    plot_fn = partial(plotters[config.env.name], env=env)

    if not config.alg.learn_reward:
        if config.alg.gd_opt:
            reward_function = envs.tf_reward_functions[config.env.name]
        else:
            reward_function = envs.reward_functions[config.env.name]
    else:
        reward_function = None
    if config.normalize_env:
        env = NormalizedEnv(env)
        if reward_function is not None:
            reward_function = make_normalized_reward_function(env, reward_function, config.alg.gd_opt)
        plot_fn = make_normalized_plot_fn(env, plot_fn)
    if config.alg.learn_reward:
        f = get_f_batch_mpc_reward(env, use_info_delta=config.teleport)
    else:
        f = get_f_batch_mpc(env, use_info_delta=config.teleport)
    update_fn = make_update_obs_fn(env, teleport=config.teleport, use_tf=config.alg.gd_opt)
    p0 = env.reset
    return env, f, plot_fn, reward_function, update_fn, p0


def get_initial_data(config, env, f, domain, dumper, plot_fn):
    data = Namespace()
    if config.sample_init_initially:
        data.x = [np.concatenate([env.reset(), env.action_space.sample()]) for _ in range(config.num_init_data)]
    else:
        data.x = unif_random_sample_domain(domain, config.num_init_data)
    data.y = f(data.x)
    dumper.extend('x', data.x)
    dumper.extend('y', data.y)

    # Plot initial data (TODO, refactor plotting)
    ax_obs_init, fig_obs_init = plot_fn(path=None, domain=domain)
    if ax_obs_init is not None:
        plot(ax_obs_init, data.x, 'o', color='k', ms=1)
        fig_obs_init.suptitle("Initial Observations")
        neatplot.save_figure(str(dumper.expdir / 'obs_init'), 'png', fig=fig_obs_init)
    return data


def get_model(config, env, obs_dim, action_dim):
    gp_params = {
        'ls': config.env.gp.ls,
        'alpha': config.env.gp.alpha,
        'sigma': config.env.gp.sigma,
        'n_dimx': obs_dim + action_dim
    }
    if config.env.gp.periodic:
        gp_params['kernel_str'] = 'rbf_periodic'
        gp_params['periodic_dims'] = env.periodic_dimensions
        gp_params['period'] = config.env.gp.period
    gp_model_params = {'n_dimy': obs_dim, 'gp_params': gp_params}
    if config.alg.kgrl or config.alg.pilco:
        gp_model_class = TFMultiGpfsGp
    else:
        gp_model_class = BatchMultiGpfsGp
    return gp_model_class, gp_model_params


def get_acq_fn(config, horizon, p0, reward_fn, update_fn, obs_dim, action_dim,
               gp_model_class, gp_model_params):
    if config.alg.uncertainty_sampling:
        acqfn_params = {}
        acqfn_class = UncertaintySamplingAcqFunction
    elif config.alg.kgrl or config.alg.pilco:
        acqfn_params = {
                'num_fs': config.alg.num_fs,
                'num_s0': config.alg.num_s0,
                'num_sprime_samps': config.alg.num_sprime_samps,
                'rollout_horizon': horizon,
                'p0': p0,
                'reward_fn': reward_fn,
                'update_fn': update_fn,
                'gp_model_class': gp_model_class,
                'gp_model_params': gp_model_params,
                'verbose': False,
                }
        acqfn_class = KGRLAcqFunction if config.alg.kgrl else PILCOAcqFunction
    else:
        acqfn_params = {'n_path': config.n_paths, 'crop': True}
        acqfn_class = MultiBaxAcqFunction
    return acqfn_class, acqfn_params


def get_acq_opt(config, obs_dim, action_dim, env, start_obs):
    if config.alg.gd_opt:
        acqopt_params = {
                "learning_rate": config.alg.learning_rate,
                "num_steps": config.alg.num_steps,
                "obs_dim": obs_dim,
                "action_dim": action_dim,
                "num_sprime_samps": config.alg.num_sprime_samps,
                "policy_test_period": config.alg.policy_test_period,
                "num_eval_trials": config.num_eval_trials,
                "policies": KGAcqOptimizer.get_policies(config.n_rand_acqopt,
                                                        config.alg.num_sprime_samps,
                                                        obs_dim,
                                                        action_dim,
                                                        [128, 128])
            }
        if config.alg.policy_test_period != 0:
            eval_fn = partial(evaluate_policy, env=env, start_obs=start_obs, autobatch=True)
            acqopt_params['eval_fn'] = eval_fn
        else:
            acqopt_params['eval_fn'] = None
        try:
            acqopt_params['hidden_layer_sizes'] = config.alg.hidden_layer_sizes
        except Exception:
            pass
        acqopt_class = KGAcqOptimizer
    else:
        acqopt_params = {}
        acqopt_class = AcqOptimizer
    return acqopt_class, acqopt_params


def fit_hypers(config, fit_data, plot_fn, domain, expdir):
    # Use test_mpc_data to fit hyperparameters
    assert len(fit_data.x) <= 3000, "fit_data larger than preset limit (can cause memory issues)"

    logging.info('\n'+'='*60+'\n Fitting Hyperparameters\n'+'='*60)
    logging.info(f'Number of observations in fit_data: {len(fit_data.x)}')

    # Plot hyper fitting data
    ax_obs_hyper_fit, fig_obs_hyper_fit = plot_fn(path=None, domain=domain)
    x_obs = [xi[0] for xi in fit_data.x]
    y_obs = [xi[1] for xi in fit_data.x]
    if ax_obs_hyper_fit:
        plot(ax_obs_hyper_fit, x_obs, y_obs, 'o', color='k', ms=1)
        neatplot.save_figure(str(expdir / 'mpc_obs_hyper_fit'), 'png', fig=fig_obs_hyper_fit)

    # Perform hyper fitting
    for idx in range(len(fit_data.y[0])):
        data_fit = Namespace(x=fit_data.x, y=[yi[idx] for yi in fit_data.y])
        gp_params = get_gpflow_hypers_from_data(data_fit, print_fit_hypers=True,
                                                opt_max_iter=config.env.gp.opt_max_iter)
        logging.info(f'gp_params for output {idx} = {gp_params}')


def execute_gt_mpc(config, algo_class, algo_params, f, dumper, domain, plot_fn):
    # Instantiate true algo and axes/figures
    true_algo = algo_class(algo_params)
    ax_gt, fig_gt = None, None

    # Compute and plot true path (on true function) multiple times
    full_paths = []
    true_paths = []
    returns = []
    path_lengths = []
    test_mpc_data = Namespace(x=[], y=[])
    pbar = trange(config.num_eval_trials)
    for i in pbar:
        # Run algorithm and extract paths
        full_path, output = true_algo.run_algorithm_on_f(f)
        full_paths.append(full_path)
        path_lengths.append(len(full_path.x))
        true_path = true_algo.get_exe_path_crop()
        true_paths.append(true_path)

        # Extract fraction of planning data for test_mpc_data
        true_planning_data = list(zip(true_algo.exe_path.x, true_algo.exe_path.y))
        test_points = random.sample(true_planning_data, int(config.test_set_size/config.num_eval_trials))
        new_x = [test_pt[0] for test_pt in test_points]
        new_y = [test_pt[1] for test_pt in test_points]
        test_mpc_data.x.extend(new_x)
        test_mpc_data.y.extend(new_y)

        # Plot groundtruth paths and print info
        ax_gt, fig_gt = plot_fn(true_path, ax_gt, fig_gt, domain, 'samp')
        returns.append(compute_return(output[2], 1))
        stats = {"Mean Return": np.mean(returns), "Std Return:": np.std(returns)}
        pbar.set_postfix(stats)

    # Log and dump
    returns = np.array(returns)
    dumper.add('GT Returns', returns, log_mean_std=True)
    dumper.add('Path Lengths', path_lengths, log_mean_std=True)
    all_x = []
    for fp in full_paths:
        all_x += fp.x
    all_x = np.array(all_x)
    logging.info(f"all_x.shape = {all_x.shape}")
    logging.info(f"all_x.min(axis=0) = {all_x.min(axis=0)}")
    logging.info(f"all_x.max(axis=0) = {all_x.max(axis=0)}")
    logging.info(f"all_x.mean(axis=0) = {all_x.mean(axis=0)}")
    logging.info(f"all_x.var(axis=0) = {all_x.var(axis=0)}")
    # Save groundtruth paths plot
    if fig_gt:
        fig_gt.suptitle("Ground Truth Eval")
        neatplot.save_figure(str(dumper.expdir / 'gt'), 'png', fig=fig_gt)

    return true_path, test_mpc_data


def get_next_point(
        i,
        config,
        algo,
        domain,
        current_obs,
        action_space,
        gp_model_class,
        gp_model_params,
        acqfn_class,
        acqfn_params,
        acqopt_class,
        acqopt_params,
        data,
        dumper,
        obs_dim,
        action_dim,
        ):
    exe_path_list = []
    model = None
    if config.alg.use_acquisition:
        model = gp_model_class(gp_model_params, data)
        # Set and optimize acquisition function
        acqfn_base = acqfn_class(params=acqfn_params, model=model, algorithm=algo)
        if config.num_samples_mc != 1:
            acqfn = MCAcqFunction(acqfn_base, {"num_samples_mc": config.num_samples_mc})
        else:
            acqfn = acqfn_base
        acqopt = acqopt_class(params=acqopt_params)
        acqopt.initialize(acqfn)
        if config.alg.rollout_sampling:
            x_test = [np.concatenate([current_obs, action_space.sample()]) for _ in range(config.n_rand_acqopt)]
        elif config.alg.eig and config.sample_exe:
            all_x = []
            for path in acqfn.exe_path_full_list:
                all_x += path.x
            n_path = int(config.n_rand_acqopt * config.path_sampling_fraction)
            n_rand = config.n_rand_acqopt - n_path
            x_test = random.sample(all_x, n_path)
            x_test = np.array(x_test)
            x_test += np.random.randn(*x_test.shape) * 0.01
            x_test = list(x_test)
            x_test += unif_random_sample_domain(domain, n=n_rand)
            exe_path_list = acqfn.exe_path_list
            # Store returns of posterior samples
            posterior_returns = [compute_return(output[2], 1) for output in acqfn.output_list]
            dumper.add('Posterior Returns', posterior_returns, verbose=(i % config.eval_frequency == 0))
        else:
            x_test = unif_random_sample_domain(domain, n=config.n_rand_acqopt)
        x_next, acq_val = acqopt.optimize(x_test)
        dumper.add('Acquisition Function Value', acq_val)
        if config.alg.kgrl:
            dumper.add("Bayes Risks", acqopt.risk_vals, verbose=False)
            dumper.add("Policy Returns", acqopt.eval_vals, verbose=False)
            dumper.add("Policy Return ndata", acqopt.eval_steps, verbose=False)
            if i % config.alg.policy_lifetime == 0:
                # will force acqopt to reinitialize policies
                acqopt_params["policies"] = None

    elif config.alg.use_mpc:
        model = gp_model_class(gp_model_params, data)
        algo.initialize()

        policy = partial(algo.execute_mpc, f=make_postmean_fn(model, use_tf=config.alg.gd_opt))
        action = policy(current_obs)
        x_next = np.concatenate([current_obs, action])
    else:
        x_next = unif_random_sample_domain(domain, 1)[0]
    return x_next, exe_path_list, model


def evaluate_mpc(
        config,
        algo,
        model,
        start_obs,
        env,
        f,
        dumper,
        data,
        test_data,
        test_mpc_data,
        ):
    with Timer("Evaluate the current MPC policy"):
        # execute the best we can
        # this is required to delete the current execution path
        algo.initialize()

        postmean_fn = make_postmean_fn(model, use_tf=config.alg.gd_opt)
        policy = partial(algo.execute_mpc, f=postmean_fn)
        real_returns = []
        mses = []
        all_x_mpc = []
        all_y_hat_mpc = []
        all_y_mpc = []
        real_paths_mpc = []
        pbar = trange(config.num_eval_trials)
        for j in pbar:
            real_obs, real_actions, real_rewards = evaluate_policy(policy, env, start_obs=start_obs,
                                                                   mpc_pass=True)
            real_return = compute_return(real_rewards, 1)
            real_returns.append(real_return)
            real_path_mpc = Namespace()
<<<<<<< HEAD
            real_path_mpc.x = [np.concatenate([obs, action]) for obs, action in zip(real_obs, real_actions)]
=======
            real_path_mpc.x = [np.concatenate([obs, act]) for obs, act in zip(real_obs, real_actions)]
>>>>>>> 1286f4f3
            plan_set_size = sum([len(path.x) for path in algo.old_exe_paths])
            mpc_sample_indices = random.sample(range(plan_set_size), config.test_set_size)
            x_mpc = []
            y_hat_mpc = []
            for path in algo.old_exe_paths:
                x_mpc.extend(path.x)
                y_hat_mpc.extend(path.y)
            x_mpc = [x_mpc[i] for i in mpc_sample_indices]
            y_hat_mpc = [y_hat_mpc[i] for i in mpc_sample_indices]
            all_x_mpc.extend(x_mpc)
            all_y_hat_mpc.extend(y_hat_mpc)
            y_mpc = f(x_mpc)
            all_y_mpc.extend(y_mpc)
            mses.append(mse(y_mpc, y_hat_mpc))
            stats = {"Mean Return": np.mean(real_returns), "Std Return:": np.std(real_returns),
                     "Model MSE": np.mean(mses)}

            pbar.set_postfix(stats)
            real_paths_mpc.append(real_path_mpc)
        real_returns = np.array(real_returns)
        algo.old_exe_paths = []
        dumper.add('Eval Returns', real_returns, log_mean_std=True)
        dumper.add('Eval ndata', len(data.x))
        current_mpc_mse = np.mean(mses)
        current_mpc_likelihood = model_likelihood(model, all_x_mpc, all_y_mpc)
        test_y_hat = postmean_fn(test_data.x)
        random_mse = mse(test_data.y, test_y_hat)
        random_likelihood = model_likelihood(model, test_data.x, test_data.y)
        gt_mpc_y_hat = postmean_fn(test_mpc_data.x)
        gt_mpc_mse = mse(test_mpc_data.y, gt_mpc_y_hat)
        gt_mpc_likelihood = model_likelihood(model, test_mpc_data.x, test_mpc_data.y)
        dumper.add('Model MSE (current MPC)', current_mpc_mse)
        dumper.add('Model MSE (random test set)', random_mse)
        dumper.add('Model MSE (GT MPC)', gt_mpc_mse)
        dumper.add('Model Likelihood (current MPC)', current_mpc_likelihood)
        dumper.add('Model Likelihood (random test set)', random_likelihood)
        dumper.add('Model Likelihood (GT MPC)', gt_mpc_likelihood)
        return real_paths_mpc


def make_plots(
        plot_fn,
        domain,
        true_path,
        data,
        env,
        config,
        exe_path_list,
        real_paths_mpc,
        x_next,
        dumper,
        i,
        ):
    # Initialize various axes and figures
    ax_all, fig_all = plot_fn(path=None, domain=domain)
    ax_postmean, fig_postmean = plot_fn(path=None, domain=domain)
    ax_samp, fig_samp = plot_fn(path=None, domain=domain)
    ax_obs, fig_obs = plot_fn(path=None, domain=domain)
    # Plot true path and posterior path samples
    ax_all, fig_all = plot_fn(true_path, ax_all, fig_all, domain, 'true')
    if ax_all is None:
        return
    # Plot observations
    x_obs = make_plot_obs(data.x, env, config.env.normalize_env)
    scatter(ax_all, x_obs, color='grey', s=10, alpha=0.3)
    plot(ax_obs, x_obs, 'o', color='k', ms=1)

    # Plot execution path posterior samples
    for path in exe_path_list:
        ax_all, fig_all = plot_fn(path, ax_all, fig_all, domain, 'samp')
        ax_samp, fig_samp = plot_fn(path, ax_samp, fig_samp, domain, 'samp')

    # plot posterior mean paths
    for path in real_paths_mpc:
        ax_all, fig_all = plot_fn(path, ax_all, fig_all, domain, 'postmean')
        ax_postmean, fig_postmean = plot_fn(path, ax_postmean, fig_postmean, domain, 'samp')

    # Plot x_next
    x = make_plot_obs(x_next, env, config.env.normalize_env)
    scatter(ax_all, x, facecolors='deeppink', edgecolors='k', s=120, zorder=100)
    plot(ax_obs, x, 'o', mfc='deeppink', mec='k', ms=12, zorder=100)

    try:
        # set titles if there is a single axes
        ax_all.set_title(f"All - Iteration {i}")
        ax_postmean.set_title(f"Posterior Mean Eval - Iteration {i}")
        ax_samp.set_title(f"Posterior Samples - Iteration {i}")
        ax_obs.set_title(f"Observations - Iteration {i}")
    except AttributeError:
        # set titles for figures if they are multi-axes
        fig_all.suptitle(f"All - Iteration {i}")
        fig_postmean.suptitle(f"Posterior Mean Eval - Iteration {i}")
        fig_samp.suptitle(f"Posterior Samples - Iteration {i}")
        fig_obs.suptitle(f"Observations - Iteration {i}")

    # Save figure at end of evaluation
    neatplot.save_figure(str(dumper.expdir / f'all_{i}'), 'png', fig=fig_all)
    neatplot.save_figure(str(dumper.expdir / f'postmean_{i}'), 'png', fig=fig_postmean)
    neatplot.save_figure(str(dumper.expdir / f'samp_{i}'), 'png', fig=fig_samp)
    neatplot.save_figure(str(dumper.expdir / f'obs_{i}'), 'png', fig=fig_obs)


if __name__ == '__main__':
    main()<|MERGE_RESOLUTION|>--- conflicted
+++ resolved
@@ -556,11 +556,8 @@
             real_return = compute_return(real_rewards, 1)
             real_returns.append(real_return)
             real_path_mpc = Namespace()
-<<<<<<< HEAD
+
             real_path_mpc.x = [np.concatenate([obs, action]) for obs, action in zip(real_obs, real_actions)]
-=======
-            real_path_mpc.x = [np.concatenate([obs, act]) for obs, act in zip(real_obs, real_actions)]
->>>>>>> 1286f4f3
             plan_set_size = sum([len(path.x) for path in algo.old_exe_paths])
             mpc_sample_indices = random.sample(range(plan_set_size), config.test_set_size)
             x_mpc = []
